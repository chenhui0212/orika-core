--- conflicted
+++ resolved
@@ -1,804 +1,746 @@
-/*
- * Orika - simpler, better and faster Java bean mapping
- * 
- * Copyright (C) 2011 Orika authors
- *
- * Licensed under the Apache License, Version 2.0 (the "License");
- * you may not use this file except in compliance with the License.
- * You may obtain a copy of the License at
- *
- *      http://www.apache.org/licenses/LICENSE-2.0
- *
- * Unless required by applicable law or agreed to in writing, software
- * distributed under the License is distributed on an "AS IS" BASIS,
- * WITHOUT WARRANTIES OR CONDITIONS OF ANY KIND, either express or implied.
- * See the License for the specific language governing permissions and
- * limitations under the License.
- */
-
-package ma.glasnost.orika.metadata;
-
-import java.lang.reflect.Method;
-import java.util.Collection;
-import java.util.List;
-import java.util.Map;
-import java.util.Set;
-
-import ma.glasnost.orika.MapEntry;
-import ma.glasnost.orika.property.PropertyResolver;
-
-/**
- * Property is an immutable representation of an accessor/mutator pair (either
- * of which may be null) that is used to generate code needed to copy data from
- * one type to another.
- * 
- */
-public class Property {
-    
-    private static final Property[] EMPTY_PATH = new Property[0];
-    
-    private final String expression;
-    private final String name;
-    private final String getter;
-    private final String setter;
-    private final Type<?> type;
-    private final Type<?> elementType;
-    private final Property container;
-    
-<<<<<<< HEAD
-    /**
-     * Constructs a new Property instance
-     * 
-     * @param expression
-     * @param name
-     * @param getter
-     * @param setter
-     * @param type
-     * @param elementType
-     * @param container
-     */
-    protected Property(String expression, String name, String getter, String setter, Type<?> type, Type<?> elementType, Property container) {
-=======
-    protected Property(final String expression, final String name, final String getter, final String setter, final Type<?> type,
-            final Type<?> elementType, final Property container) {
->>>>>>> fe596702
-        super();
-        this.expression = expression;
-        this.name = name;
-        this.getter = getter;
-        this.setter = setter;
-        this.type = type;
-        
-        this.elementType = getElementType(type, elementType);
-        
-        this.container = container;
-    }
-    
-    private Type<?> getElementType(final Type<?> type, final Type<?> elementType) {
-        
-        if (elementType != null) {
-            return elementType;
-        }
-        
-        if (type.getActualTypeArguments().length > 0 && elementType == null) {
-            return (Type<?>) type.getActualTypeArguments()[0];
-        } else if (type.isCollection()) {
-            Type<?> collectionElementType = elementType;
-            Type<?> collection = type.findAncestor(Collection.class);
-            if (collection != null) {
-                collectionElementType = (Type<?>) collection.getActualTypeArguments()[0];
-            }
-            return collectionElementType;
-            
-        } else if (type.isMap()) {
-            
-            Type<?> mapElementType = elementType;
-            Type<?> map = type.findAncestor(Map.class);
-            if (map != null) {
-                @SuppressWarnings("unchecked")
-                Type<? extends Map<Object, Object>> mapType = (Type<? extends Map<Object, Object>>) map;
-                mapElementType = MapEntry.entryType(mapType);
-            }
-            return mapElementType;
-            
-        } else {
-            return elementType;
-        }
-    }
-    
-    /**
-     * @return a copy of this property instance
-     */
-    public Property copy() {
-        return copy(this.type);
-    }
-    
-<<<<<<< HEAD
-    /**
-     * @param newType
-     * @return a copy of this property with the new type as it's type
-     */
-    public Property copy(Type<?> newType) {
-=======
-    public Property copy(final Type<?> newType) {
->>>>>>> fe596702
-        return new Property.Builder().name(this.name)
-                .getter(this.getter)
-                .setter(this.setter)
-                .type(newType)
-                .elementType(this.elementType)
-                .build(null);
-    }
-    
-    /**
-     * @return the expression describing this property
-     */
-    public String getExpression() {
-        return expression;
-    }
-    
-    /**
-     * @return the name of this property
-     */
-    public String getName() {
-        return name;
-    }
-    
-    /**
-     * @return the type of this property
-     */
-    public Type<?> getType() {
-        return type;
-    }
-    
-    /**
-     * @return the string description of the accessor for this property
-     */
-    public String getGetter() {
-        return getter;
-    }
-    
-    /**
-     * @return the string description of the mutator for this property
-     */
-    public String getSetter() {
-        return setter;
-    }
-    
-    /**
-     * @return the name of the setter method for this property
-     */
-    public String getSetterName() {
-        return setter.split("[\\( \\=]")[0];
-    }
-    
-    /**
-     * @return the name of the getter method for this property
-     */
-    public String getGetterName() {
-        return getter.split("[\\( \\=]")[0];
-    }
-    
-    /**
-     * @return the element type for this property
-     */
-    public Type<?> getElementType() {
-        return elementType;
-    }
-    
-    /**
-     * @return the raw type of this property
-     */
-    public Class<?> getRawType() {
-        return getType().getRawType();
-    }
-    
-    @Override
-    public boolean equals(final Object o) {
-        if (this == o) {
-            return true;
-        }
-        if (o == null || getClass() != o.getClass()) {
-            return false;
-        }
-        
-        final Property property = (Property) o;
-        
-        if (!expression.equals(property.expression)) {
-            return false;
-        }
-        if (getter != null ? !getter.equals(property.getter) : property.getter != null) {
-            return false;
-        }
-        if (setter != null ? !setter.equals(property.setter) : property.setter != null) {
-            return false;
-        }
-        return !(type != null && !type.equals(property.type));
-    }
-    
-    /**
-     * @return true if this property's type is primitive
-     */
-    public boolean isPrimitive() {
-        return type.getRawType().isPrimitive();
-    }
-    
-    /**
-     * @return tre if this property's type is an array
-     */
-    public boolean isArray() {
-        return type.getRawType().isArray();
-    }
-    
-<<<<<<< HEAD
-    /**
-     * @param p
-     * @return true if this property is assignable from the other property p
-     */
-    public boolean isAssignableFrom(Property p) {
-=======
-    public boolean isAssignableFrom(final Property p) {
->>>>>>> fe596702
-        return type.isAssignableFrom(p.type);
-    }
-    
-    /**
-     * @return true if this property's type is a Collection
-     */
-    public boolean isCollection() {
-        return Collection.class.isAssignableFrom(type.getRawType());
-    }
-    
-    /**
-     * @return true if this property's type is a Set
-     */
-    public boolean isSet() {
-        return Set.class.isAssignableFrom(type.getRawType());
-    }
-    
-    /**
-     * @return true if this property's type is a List
-     */
-    public boolean isList() {
-        return List.class.isAssignableFrom(type.getRawType());
-    }
-    
-    /**
-     * @return true if this property's type is a Map
-     */
-    public boolean isMap() {
-        return Map.class.isAssignableFrom(type.getRawType());
-    }
-    
-    /**
-     * @return true if this property represents a Map Key
-     */
-    public boolean isMapKey() {
-        return false;
-    }
-    
-    /**
-     * @return true if this property represents a list element
-     */
-    public boolean isListElement() {
-        return false;
-    }
-    
-    /**
-     * @return true if this property represents an array element
-     */
-    public boolean isArrayElement() {
-        return false;
-    }
-    
-    /**
-     * @return true if this property is a Map, Collection or Array
-     */
-    public boolean isMultiOccurrence() {
-        return isMap() || isCollection() || isArray();
-    }
-    
-    /**
-     * @return true if this property has a path
-     */
-    public boolean hasPath() {
-        return false;
-    }
-    
-    /**
-     * @return the path to this property; properties in the path
-     * are ordered from parent to child
-     */
-    public Property[] getPath() {
-        return EMPTY_PATH;
-    }
-    
-    /**
-     * @return the container for this property; null unless the property represents
-     * an element of a multi-occurrence property
-     */
-    public Property getContainer() {
-        return container;
-    }
-    
-    /**
-     * @return the element property
-     */
-    public Property getElement() {
-        return null;
-    }
-    
-    @Override
-    public int hashCode() {
-        int result = name.hashCode();
-        result = 31 * result + (getter != null ? getter.hashCode() : 0);
-        result = 31 * result + (setter != null ? setter.hashCode() : 0);
-        result = 31 * result + (type != null ? type.hashCode() : 0);
-        return result;
-    }
-    
-    @Override
-    public String toString() {
-        return expression + "(" + type + ")";
-    }
-    
-    /**
-     * @return true if this property is an enum
-     */
-    public boolean isEnum() {
-        return type.getRawType().isEnum();
-    }
-    
-    /**
-     * Builder is used to construct immutable Property instances
-     * 
-     */
-    public static class Builder {
-        
-        private Method getterMethod;
-        private Method setterMethod;
-        private String getter;
-        private String setter;
-        private String propertyTypeName;
-        private Type<?> elementType;
-        private Type<?> propertyType;
-        private Type<?> owningType;
-        private String name;
-        private String expression;
-        private Property container;
-        private Property[] path;
-        
-<<<<<<< HEAD
-        public String toString() {
-        	StringBuilder out = new StringBuilder();
-        	out.append(Builder.class.getSimpleName());
-        	out.append("(");
-        	out.append(expression);
-        	out.append("(");
-        	out.append(propertyType);
-        	out.append(")");
-        	out.append(")");
-        	return out.toString();
-        }
-        
-        /**
-         * Creates a new Property.Builder for the specified owning type and property name 
-         * @param owningType
-         * @param name
-         */
-        public Builder(Type<?> owningType, String name) {
-=======
-        public Builder(final Type<?> owningType, final String name) {
->>>>>>> fe596702
-            this.owningType = owningType;
-            this.name = name;
-        }
-        
-        /**
-         * Creates a new Property.Builder
-         */
-        public Builder() {
-            
-        }
-        
-<<<<<<< HEAD
-        /**
-         * Merges the attributes of the specified property into this one
-         * 
-         * @param property
-         * @return
-         */
-        public Builder merge(Property property) {
-=======
-        public Builder merge(final Property property) {
->>>>>>> fe596702
-            
-            if (property.getter != null) {
-                getter = property.getter;
-                getterMethod = null;
-            }
-            if (property.setter != null) {
-                setter = property.setter;
-                setterMethod = null;
-            }
-            if (elementType == null || (property.elementType != null && elementType.isAssignableFrom(property.elementType))) {
-                elementType = property.elementType;
-            }
-            if (propertyType == null || (property.type != null && propertyType.isAssignableFrom(property.type))) {
-                propertyType = property.type;
-            }
-            if (container == null || property.container != null) {
-                container = property.container;
-            }
-            if (property.getPath().length > 0) {
-                path = property.getPath();
-            }
-            name = property.name;
-            expression = property.expression;
-            
-            return this;
-        }
-        
-<<<<<<< HEAD
-        /**
-         * Creates a new property builder for the specified owningType and name
-         * 
-         * @param owningType the owning type
-         * @param name the new property's name
-         * @return
-         */
-        public static Builder propertyFor(Type<?> owningType, String name) {
-            return new Builder(owningType, name);
-        }
-        
-        /**
-         * Creates a new property builder for the specified owningType and name
-         * 
-         * @param owningType the owning type
-         * @param name the new property's name
-         * @return
-         */
-        public static Builder propertyFor(Class<?> owningType, String name) {
-            return new Builder(TypeFactory.valueOf(owningType), name);
-        }
-        
-        /**
-         * Creates a new property builder for the specified owningType descriptor and name
-         * 
-         * @param owningTypeDescriptor a type-descriptor string describing the owning type
-         * @param name the new property's name
-         * @return
-         */
-        public static Builder propertyFor(String owningTypeDescriptor, String name) {
-            return new Builder(TypeFactory.valueOf(owningTypeDescriptor), name);
-        }
-        
-        /**
-         * Creates a new nested property builder (with this builder as the owner)
-         * for the specified name
-         * 
-         * @param name
-         * @return
-         */
-        public Builder nestedProperty(String name) {
-=======
-        public static Builder propertyFor(final Type<?> owningType, final String name) {
-            return new Builder(owningType, name);
-        }
-        
-        public static Builder propertyFor(final Class<?> owningType, final String name) {
-            return new Builder(TypeFactory.valueOf(owningType), name);
-        }
-        
-        public static Builder propertyFor(final String owningTypeDescriptor, final String name) {
-            return new Builder(TypeFactory.valueOf(owningTypeDescriptor), name);
-        }
-        
-        public Builder nestedProperty(final String name) {
->>>>>>> fe596702
-            return new NestedProperty.Builder(this, name);
-        }
-        
-        private String fixQuotes(final String methodExpression) {
-            String expression = methodExpression;
-            StringBuilder output = new StringBuilder();
-            while (expression.length() > 0) {
-                int currentDouble = expression.indexOf('"');
-                int currentSingle = expression.indexOf("'");
-                if (currentSingle > 0 && (currentSingle < currentDouble || currentDouble == -1)) {
-                    output.append(expression.subSequence(0, currentSingle));
-                    expression = expression.substring(currentSingle + 1);
-                    
-                    int nextSingle = expression.indexOf("'");
-                    if (nextSingle == 1) {
-                        output.append("'" + expression.substring(0, 2));
-                    } else {
-                        output.append("\"" + expression.substring(0, nextSingle) + "\"");
-                    }
-                    expression = expression.substring(nextSingle + 1);
-                } else if (currentDouble > 0) {
-                    output.append(expression.subSequence(0, currentDouble));
-                    expression = expression.substring(currentDouble + 1);
-                    
-                    int nextDouble = expression.indexOf('"');
-                    output.append("\"" + expression.substring(0, nextDouble) + "\"");
-                    expression = expression.substring(nextDouble + 1);
-                } else {
-                    output.append(expression);
-                    expression = "";
-                }
-            }
-            return output.toString();
-        }
-        
-        /**
-         * @param container
-         *            the container to set
-         */
-        public Builder container(final Property container) {
-            this.container = container;
-            return this;
-        }
-        
-        /**
-         * @param path
-         *            the path to set
-         * @return
-         */
-        public Builder path(final Property[] path) {
-            this.path = path;
-            return this;
-        }
-        
-        /**
-         * @param getter
-         *            the getter to set
-         */
-        public Builder getter(final String getter) {
-            this.getter = fixQuotes(getter);
-            return this;
-        }
-        
-        /**
-         * @param setter
-         *            the setter to set
-         */
-        public Builder setter(final String setter) {
-            this.setter = fixQuotes(setter);
-            return this;
-        }
-        
-<<<<<<< HEAD
-        /**
-         * Sets the expression
-         * 
-         * @param expression
-         * @return
-         */
-        public Builder expression(String expression) {
-=======
-        public Builder expression(final String expression) {
->>>>>>> fe596702
-            this.expression = expression;
-            return this;
-        }
-        
-<<<<<<< HEAD
-        /**
-         * Set the name
-         * 
-         * @param name
-         * @return
-         */
-        public Builder name(String name) {
-=======
-        public Builder name(final String name) {
->>>>>>> fe596702
-            this.name = name;
-            return this;
-        }
-        
-<<<<<<< HEAD
-        /**
-         * Set the type
-         * 
-         * @param type
-         * @return
-         */
-        public Builder type(java.lang.reflect.Type type) {
-=======
-        public Builder type(final java.lang.reflect.Type type) {
->>>>>>> fe596702
-            this.propertyType = TypeFactory.valueOf(type);
-            return this;
-        }
-        
-<<<<<<< HEAD
-        /**
-         * Set the type by name
-         * 
-         * @param typeName
-         * @return
-         */
-        public Builder type(String typeName) {
-=======
-        public Builder type(final String typeName) {
->>>>>>> fe596702
-            this.propertyTypeName = typeName;
-            return this;
-        }
-        
-<<<<<<< HEAD
-        /**
-         * Set the element type
-         * @param elementType
-         * @return
-         */
-        public Builder elementType(Type<?> elementType) {
-=======
-        public Builder elementType(final Type<?> elementType) {
->>>>>>> fe596702
-            this.elementType = elementType;
-            return this;
-        }
-        
-<<<<<<< HEAD
-        /**
-         * Set the getter/accessor method
-         * 
-         * @param readMethod
-         * @return
-         */
-        public Builder getter(Method readMethod) {
-=======
-        public Builder getter(final Method readMethod) {
->>>>>>> fe596702
-            this.getterMethod = readMethod;
-            return this;
-        }
-        
-        /**
-         * Get the getter/accessor method
-         * 
-         * @return the readMethod
-         */
-        public Method getReadMethod() {
-            return getterMethod;
-        }
-        
-        /**
-         * Get the setter/mutator method
-         * 
-         * @return the writeMethod
-         */
-        public Method getWriteMethod() {
-            return setterMethod;
-        }
-        
-<<<<<<< HEAD
-        /**
-         * Set the setter/mutator method
-         * 
-         * @param writeMethod
-         * @return
-         */
-        public Builder setter(Method writeMethod) {
-=======
-        public Builder setter(final Method writeMethod) {
->>>>>>> fe596702
-            this.setterMethod = writeMethod;
-            return this;
-        }
-        
-        /**
-         * Sets the owning type
-         * 
-         * @param owningType
-         * @return
-         */
-        protected Builder owningType(Type<?> owningType) {
-        	this.owningType = owningType;
-        	return this;
-        }
-        
-        /**
-         * Builds the property
-         * 
-         * @return the property specified by this builder
-         */
-        public Property build() {
-            return build(null);
-        }
-        
-<<<<<<< HEAD
-        /**
-         * Builds the property, using the specified proeprtyResolver to
-         * validate the property settings
-         * 
-         * @param propertyResolver
-         * @return
-         */
-        public Property build(PropertyResolver propertyResolver) {
-=======
-        public Property build(final PropertyResolver propertyResolver) {
->>>>>>> fe596702
-            validate(propertyResolver);
-            
-            if (propertyType == null && propertyTypeName != null) {
-                propertyType = TypeFactory.valueOf(propertyTypeName);
-            } else if (propertyType == null) {
-                propertyType = TypeFactory.TYPE_OF_OBJECT;
-            }
-            if (getterMethod != null) {
-                getter = getterMethod.getName() + "()";
-            }
-            if (setterMethod != null) {
-                setter = setterMethod.getName() + "(%s)";
-            }
-            Property p = new Property(expression != null ? expression : name, name, getter, setter, propertyType, elementType, container);
-            if (path != null) {
-                p = new NestedProperty(expression, p, path);
-            }
-            return p;
-        }
-        
-        private void validate(final PropertyResolver propertyResolver) {
-            
-            if (getterMethod == null && setterMethod == null && getter == null && setter == null) {
-                throw new IllegalArgumentException("property " + (owningType != null ? owningType.getCanonicalName() : "") + "[" + name
-                        + "]" + " cannot be read or written");
-            } else {
-                
-                if (owningType != null && (!"".equals(getter) || !"".equals(setter))) {
-                    for (Method m : owningType.getRawType().getMethods()) {
-                        if (getter != null && m.getName().equals(getter) && m.getParameterTypes().length == 0) {
-                            getter(m);
-                        } else if (setter != null && m.getName().endsWith(setter) && m.getParameterTypes().length == 1) {
-                            setter(m);
-                        }
-                    }
-                }
-                
-                if (propertyResolver != null && getterMethod != null && this.propertyType == null) {
-                    this.propertyType = propertyResolver.resolvePropertyType(getterMethod, null, owningType.getRawType(), owningType);
-                }
-                
-                if (propertyResolver != null && setterMethod != null && setterMethod.getParameterTypes().length == 1) {
-                    this.propertyType = propertyResolver.resolvePropertyType(getterMethod, setterMethod.getParameterTypes()[0],
-                            owningType.getRawType(), owningType);
-                }
-                
-                if (setterMethod != null && setterMethod.getParameterTypes().length != 1) {
-                    throw new IllegalArgumentException("writeMethod (" + setterMethod.getName() + ") for " + owningType.getCanonicalName()
-                            + "[" + name + "] does not have exactly 1 input argument ");
-                }
-                
-                if (getterMethod != null
-                        && (getterMethod.getReturnType() == null || getterMethod.getReturnType().equals(Void.TYPE) || getterMethod.getReturnType()
-                                .equals(Void.class))) {
-                    throw new IllegalArgumentException("readMethod (" + getterMethod.getName() + ") for " + owningType.getCanonicalName()
-                            + "[" + name + "] does not return a value ");
-                }
-                
-                if (getterMethod != null && setterMethod != null && propertyType != null) {
-                    
-                    if (!getterMethod.getReturnType().isAssignableFrom(propertyType.getRawType())) {
-                        /*
-                         * If we've already parsed the write method, and the
-                         * read method type is not a sub-type of the write
-                         * method's type, the two should not be considered to
-                         * form a 'property'.
-                         */
-                        throw new IllegalArgumentException("write method (" + setterMethod.getName() + ") for "
-                                + owningType.getCanonicalName() + "[" + name + "]" + " has type ("
-                                + setterMethod.getParameterTypes()[0].getCanonicalName() + ") " + "is not assignable from the type ("
-                                + getterMethod.getReturnType().getCanonicalName() + ") for " + "the corresponding read method ("
-                                + getterMethod.getName() + ")");
-                    }
-                }
-            }
-        }
-        
-    }
-    
-}
+/*
+ * Orika - simpler, better and faster Java bean mapping
+ * 
+ * Copyright (C) 2011 Orika authors
+ *
+ * Licensed under the Apache License, Version 2.0 (the "License");
+ * you may not use this file except in compliance with the License.
+ * You may obtain a copy of the License at
+ *
+ *      http://www.apache.org/licenses/LICENSE-2.0
+ *
+ * Unless required by applicable law or agreed to in writing, software
+ * distributed under the License is distributed on an "AS IS" BASIS,
+ * WITHOUT WARRANTIES OR CONDITIONS OF ANY KIND, either express or implied.
+ * See the License for the specific language governing permissions and
+ * limitations under the License.
+ */
+
+package ma.glasnost.orika.metadata;
+
+import java.lang.reflect.Method;
+import java.util.Collection;
+import java.util.List;
+import java.util.Map;
+import java.util.Set;
+
+import ma.glasnost.orika.MapEntry;
+import ma.glasnost.orika.property.PropertyResolver;
+
+/**
+ * Property is an immutable representation of an accessor/mutator pair (either
+ * of which may be null) that is used to generate code needed to copy data from
+ * one type to another.
+ * 
+ */
+public class Property {
+    
+    private static final Property[] EMPTY_PATH = new Property[0];
+    
+    private final String expression;
+    private final String name;
+    private final String getter;
+    private final String setter;
+    private final Type<?> type;
+    private final Type<?> elementType;
+    private final Property container;
+    
+    /**
+     * Constructs a new Property instance
+     * 
+     * @param expression
+     * @param name
+     * @param getter
+     * @param setter
+     * @param type
+     * @param elementType
+     * @param container
+     */
+    protected Property(final String expression, final String name, final String getter, final String setter, final Type<?> type,
+            final Type<?> elementType, final Property container) {
+        super();
+        this.expression = expression;
+        this.name = name;
+        this.getter = getter;
+        this.setter = setter;
+        this.type = type;
+        this.elementType = defaultElementType(type, elementType);
+        
+        this.container = container;
+    }
+    
+    private static Type<?> defaultElementType(final Type<?> type, final Type<?> elementType) {
+        
+        if (elementType != null) {
+            return elementType;
+        }
+        
+        if (type.getActualTypeArguments().length > 0 && elementType == null) {
+            return (Type<?>) type.getActualTypeArguments()[0];
+        } else if (type.isCollection()) {
+            Type<?> collectionElementType = elementType;
+            Type<?> collection = type.findAncestor(Collection.class);
+            if (collection != null) {
+                collectionElementType = (Type<?>) collection.getActualTypeArguments()[0];
+            }
+            return collectionElementType;
+            
+        } else if (type.isMap()) {
+            
+            Type<?> mapElementType = elementType;
+            Type<?> map = type.findAncestor(Map.class);
+            if (map != null) {
+                @SuppressWarnings("unchecked")
+                Type<? extends Map<Object, Object>> mapType = (Type<? extends Map<Object, Object>>) map;
+                mapElementType = MapEntry.entryType(mapType);
+            }
+            return mapElementType;
+            
+        } else {
+            return elementType;
+        }
+    }
+    
+    /**
+     * @return a copy of this property instance
+     */
+    public Property copy() {
+        return copy(this.type);
+    }
+    
+    /**
+     * @param newType
+     * @return a copy of this property with the new type as it's type
+     */
+    public Property copy(final Type<?> newType) {
+        return new Property.Builder().name(this.name)
+                .getter(this.getter)
+                .setter(this.setter)
+                .type(newType)
+                .elementType(this.elementType)
+                .build(null);
+    }
+    
+    /**
+     * @return the expression describing this property
+     */
+    public String getExpression() {
+        return expression;
+    }
+    
+    /**
+     * @return the name of this property
+     */
+    public String getName() {
+        return name;
+    }
+    
+    /**
+     * @return the type of this property
+     */
+    public Type<?> getType() {
+        return type;
+    }
+    
+    /**
+     * @return the string description of the accessor for this property
+     */
+    public String getGetter() {
+        return getter;
+    }
+    
+    /**
+     * @return the string description of the mutator for this property
+     */
+    public String getSetter() {
+        return setter;
+    }
+    
+    /**
+     * @return the name of the setter method for this property
+     */
+    public String getSetterName() {
+        return setter.split("[\\( \\=]")[0];
+    }
+    
+    /**
+     * @return the name of the getter method for this property
+     */
+    public String getGetterName() {
+        return getter.split("[\\( \\=]")[0];
+    }
+    
+    /**
+     * @return the element type for this property
+     */
+    public Type<?> getElementType() {
+        return elementType;
+    }
+    
+    /**
+     * @return the raw type of this property
+     */
+    public Class<?> getRawType() {
+        return getType().getRawType();
+    }
+    
+    @Override
+    public boolean equals(final Object o) {
+        if (this == o) {
+            return true;
+        }
+        if (o == null || getClass() != o.getClass()) {
+            return false;
+        }
+        
+        final Property property = (Property) o;
+        
+        if (!expression.equals(property.expression)) {
+            return false;
+        }
+        if (getter != null ? !getter.equals(property.getter) : property.getter != null) {
+            return false;
+        }
+        if (setter != null ? !setter.equals(property.setter) : property.setter != null) {
+            return false;
+        }
+        return !(type != null && !type.equals(property.type));
+    }
+    
+    /**
+     * @return true if this property's type is primitive
+     */
+    public boolean isPrimitive() {
+        return type.getRawType().isPrimitive();
+    }
+    
+    /**
+     * @return tre if this property's type is an array
+     */
+    public boolean isArray() {
+        return type.getRawType().isArray();
+    }
+    
+    /**
+     * @param p
+     * @return true if this property is assignable from the other property p
+     */
+    public boolean isAssignableFrom(final Property p) {
+        return type.isAssignableFrom(p.type);
+    }
+    
+    /**
+     * @return true if this property's type is a Collection
+     */
+    public boolean isCollection() {
+        return Collection.class.isAssignableFrom(type.getRawType());
+    }
+    
+    /**
+     * @return true if this property's type is a Set
+     */
+    public boolean isSet() {
+        return Set.class.isAssignableFrom(type.getRawType());
+    }
+    
+    /**
+     * @return true if this property's type is a List
+     */
+    public boolean isList() {
+        return List.class.isAssignableFrom(type.getRawType());
+    }
+    
+    /**
+     * @return true if this property's type is a Map
+     */
+    public boolean isMap() {
+        return Map.class.isAssignableFrom(type.getRawType());
+    }
+    
+    /**
+     * @return true if this property represents a Map Key
+     */
+    public boolean isMapKey() {
+        return false;
+    }
+    
+    /**
+     * @return true if this property represents a list element
+     */
+    public boolean isListElement() {
+        return false;
+    }
+    
+    /**
+     * @return true if this property represents an array element
+     */
+    public boolean isArrayElement() {
+        return false;
+    }
+    
+    /**
+     * @return true if this property is a Map, Collection or Array
+     */
+    public boolean isMultiOccurrence() {
+        return isMap() || isCollection() || isArray();
+    }
+    
+    /**
+     * @return true if this property has a path
+     */
+    public boolean hasPath() {
+        return false;
+    }
+    
+    /**
+     * @return the path to this property; properties in the path are ordered
+     *         from parent to child
+     */
+    public Property[] getPath() {
+        return EMPTY_PATH;
+    }
+    
+    /**
+     * @return the container for this property; null unless the property
+     *         represents an element of a multi-occurrence property
+     */
+    public Property getContainer() {
+        return container;
+    }
+    
+    /**
+     * @return the element property
+     */
+    public Property getElement() {
+        return null;
+    }
+    
+    @Override
+    public int hashCode() {
+        int result = name.hashCode();
+        result = 31 * result + (getter != null ? getter.hashCode() : 0);
+        result = 31 * result + (setter != null ? setter.hashCode() : 0);
+        result = 31 * result + (type != null ? type.hashCode() : 0);
+        return result;
+    }
+    
+    @Override
+    public String toString() {
+        return expression + "(" + type + ")";
+    }
+    
+    /**
+     * @return true if this property is an enum
+     */
+    public boolean isEnum() {
+        return type.getRawType().isEnum();
+    }
+    
+    /**
+     * Builder is used to construct immutable Property instances
+     * 
+     */
+    public static class Builder {
+        
+        private Method getterMethod;
+        private Method setterMethod;
+        private String getter;
+        private String setter;
+        private String propertyTypeName;
+        private Type<?> elementType;
+        private Type<?> propertyType;
+        private Type<?> owningType;
+        private String name;
+        private String expression;
+        private Property container;
+        private Property[] path;
+        
+        @Override
+        public String toString() {
+            StringBuilder out = new StringBuilder();
+            out.append(Builder.class.getSimpleName());
+            out.append("(");
+            out.append(expression);
+            out.append("(");
+            out.append(propertyType);
+            out.append(")");
+            out.append(")");
+            return out.toString();
+        }
+        
+        /**
+         * Creates a new Property.Builder for the specified owning type and
+         * property name
+         * 
+         * @param owningType
+         * @param name
+         */
+        public Builder(final Type<?> owningType, final String name) {
+            this.owningType = owningType;
+            this.name = name;
+        }
+        
+        /**
+         * Creates a new Property.Builder
+         */
+        public Builder() {
+            
+        }
+        
+        /**
+         * Merges the attributes of the specified property into this one
+         * 
+         * @param property
+         * @return
+         */
+        public Builder merge(final Property property) {
+            
+            if (property.getter != null) {
+                getter = property.getter;
+                getterMethod = null;
+            }
+            if (property.setter != null) {
+                setter = property.setter;
+                setterMethod = null;
+            }
+            if (elementType == null || (property.elementType != null && elementType.isAssignableFrom(property.elementType))) {
+                elementType = property.elementType;
+            }
+            if (propertyType == null || (property.type != null && propertyType.isAssignableFrom(property.type))) {
+                propertyType = property.type;
+            }
+            if (container == null || property.container != null) {
+                container = property.container;
+            }
+            if (property.getPath().length > 0) {
+                path = property.getPath();
+            }
+            name = property.name;
+            expression = property.expression;
+            
+            return this;
+        }
+        
+        /**
+         * Creates a new property builder for the specified owningType and name
+         * 
+         * @param owningType
+         *            the owning type
+         * @param name
+         *            the new property's name
+         * @return
+         */
+        public static Builder propertyFor(final Type<?> owningType, final String name) {
+            return new Builder(owningType, name);
+        }
+        
+        /**
+         * Creates a new property builder for the specified owningType and name
+         * 
+         * @param owningType
+         *            the owning type
+         * @param name
+         *            the new property's name
+         * @return
+         */
+        public static Builder propertyFor(final Class<?> owningType, final String name) {
+            return new Builder(TypeFactory.valueOf(owningType), name);
+        }
+        
+        /**
+         * Creates a new property builder for the specified owningType
+         * descriptor and name
+         * 
+         * @param owningTypeDescriptor
+         *            a type-descriptor string describing the owning type
+         * @param name
+         *            the new property's name
+         * @return
+         */
+        public static Builder propertyFor(final String owningTypeDescriptor, final String name) {
+            return new Builder(TypeFactory.valueOf(owningTypeDescriptor), name);
+        }
+        
+        /**
+         * Creates a new nested property builder (with this builder as the
+         * owner) for the specified name
+         * 
+         * @param name
+         * @return
+         */
+        public Builder nestedProperty(final String name) {
+            return new NestedProperty.Builder(this, name);
+        }
+        
+        private String fixQuotes(final String methodExpression) {
+            String expression = methodExpression;
+            StringBuilder output = new StringBuilder();
+            while (expression.length() > 0) {
+                int currentDouble = expression.indexOf('"');
+                int currentSingle = expression.indexOf("'");
+                if (currentSingle > 0 && (currentSingle < currentDouble || currentDouble == -1)) {
+                    output.append(expression.subSequence(0, currentSingle));
+                    expression = expression.substring(currentSingle + 1);
+                    
+                    int nextSingle = expression.indexOf("'");
+                    if (nextSingle == 1) {
+                        output.append("'" + expression.substring(0, 2));
+                    } else {
+                        output.append("\"" + expression.substring(0, nextSingle) + "\"");
+                    }
+                    expression = expression.substring(nextSingle + 1);
+                } else if (currentDouble > 0) {
+                    output.append(expression.subSequence(0, currentDouble));
+                    expression = expression.substring(currentDouble + 1);
+                    
+                    int nextDouble = expression.indexOf('"');
+                    output.append("\"" + expression.substring(0, nextDouble) + "\"");
+                    expression = expression.substring(nextDouble + 1);
+                } else {
+                    output.append(expression);
+                    expression = "";
+                }
+            }
+            return output.toString();
+        }
+        
+        /**
+         * @param container
+         *            the container to set
+         */
+        public Builder container(final Property container) {
+            this.container = container;
+            return this;
+        }
+        
+        /**
+         * @param path
+         *            the path to set
+         * @return
+         */
+        public Builder path(final Property[] path) {
+            this.path = path;
+            return this;
+        }
+        
+        /**
+         * @param getter
+         *            the getter to set
+         */
+        public Builder getter(final String getter) {
+            this.getter = fixQuotes(getter);
+            return this;
+        }
+        
+        /**
+         * @param setter
+         *            the setter to set
+         */
+        public Builder setter(final String setter) {
+            this.setter = fixQuotes(setter);
+            return this;
+        }
+        
+        /**
+         * Sets the expression
+         * 
+         * @param expression
+         * @return
+         */
+        public Builder expression(final String expression) {
+            this.expression = expression;
+            return this;
+        }
+        
+        /**
+         * Set the name
+         * 
+         * @param name
+         * @return
+         */
+        public Builder name(final String name) {
+            this.name = name;
+            return this;
+        }
+        
+        /**
+         * Set the type
+         * 
+         * @param type
+         * @return
+         */
+        public Builder type(final java.lang.reflect.Type type) {
+            this.propertyType = TypeFactory.valueOf(type);
+            return this;
+        }
+        
+        /**
+         * Set the type by name
+         * 
+         * @param typeName
+         * @return
+         */
+        public Builder type(final String typeName) {
+            this.propertyTypeName = typeName;
+            return this;
+        }
+        
+        /**
+         * Set the element type
+         * 
+         * @param elementType
+         * @return
+         */
+        public Builder elementType(final Type<?> elementType) {
+            this.elementType = elementType;
+            return this;
+        }
+        
+        /**
+         * Set the getter/accessor method
+         * 
+         * @param readMethod
+         * @return
+         */
+        public Builder getter(final Method readMethod) {
+            this.getterMethod = readMethod;
+            return this;
+        }
+        
+        /**
+         * Get the getter/accessor method
+         * 
+         * @return the readMethod
+         */
+        public Method getReadMethod() {
+            return getterMethod;
+        }
+        
+        /**
+         * Get the setter/mutator method
+         * 
+         * @return the writeMethod
+         */
+        public Method getWriteMethod() {
+            return setterMethod;
+        }
+        
+        /**
+         * Set the setter/mutator method
+         * 
+         * @param writeMethod
+         * @return
+         */
+        public Builder setter(final Method writeMethod) {
+            this.setterMethod = writeMethod;
+            return this;
+        }
+        
+        /**
+         * Sets the owning type
+         * 
+         * @param owningType
+         * @return
+         */
+        protected Builder owningType(final Type<?> owningType) {
+            this.owningType = owningType;
+            return this;
+        }
+        
+        /**
+         * Builds the property
+         * 
+         * @return the property specified by this builder
+         */
+        public Property build() {
+            return build(null);
+        }
+        
+        /**
+         * Builds the property, using the specified proeprtyResolver to validate
+         * the property settings
+         * 
+         * @param propertyResolver
+         * @return
+         */
+        public Property build(final PropertyResolver propertyResolver) {
+            validate(propertyResolver);
+            
+            if (propertyType == null && propertyTypeName != null) {
+                propertyType = TypeFactory.valueOf(propertyTypeName);
+            } else if (propertyType == null) {
+                propertyType = TypeFactory.TYPE_OF_OBJECT;
+            }
+            if (getterMethod != null) {
+                getter = getterMethod.getName() + "()";
+            }
+            if (setterMethod != null) {
+                setter = setterMethod.getName() + "(%s)";
+            }
+            Property p = new Property(expression != null ? expression : name, name, getter, setter, propertyType, elementType, container);
+            if (path != null) {
+                p = new NestedProperty(expression, p, path);
+            }
+            return p;
+        }
+        
+        private void validate(final PropertyResolver propertyResolver) {
+            
+            if (getterMethod == null && setterMethod == null && getter == null && setter == null) {
+                throw new IllegalArgumentException("property " + (owningType != null ? owningType.getCanonicalName() : "") + "[" + name
+                        + "]" + " cannot be read or written");
+            } else {
+                
+                if (owningType != null && (!"".equals(getter) || !"".equals(setter))) {
+                    for (Method m : owningType.getRawType().getMethods()) {
+                        if (getter != null && m.getName().equals(getter) && m.getParameterTypes().length == 0) {
+                            getter(m);
+                        } else if (setter != null && m.getName().endsWith(setter) && m.getParameterTypes().length == 1) {
+                            setter(m);
+                        }
+                    }
+                }
+                
+                if (propertyResolver != null && getterMethod != null && this.propertyType == null) {
+                    this.propertyType = propertyResolver.resolvePropertyType(getterMethod, null, owningType.getRawType(), owningType);
+                }
+                
+                if (propertyResolver != null && setterMethod != null && setterMethod.getParameterTypes().length == 1) {
+                    this.propertyType = propertyResolver.resolvePropertyType(getterMethod, setterMethod.getParameterTypes()[0],
+                            owningType.getRawType(), owningType);
+                }
+                
+                if (setterMethod != null && setterMethod.getParameterTypes().length != 1) {
+                    throw new IllegalArgumentException("writeMethod (" + setterMethod.getName() + ") for " + owningType.getCanonicalName()
+                            + "[" + name + "] does not have exactly 1 input argument ");
+                }
+                
+                if (getterMethod != null
+                        && (getterMethod.getReturnType() == null || getterMethod.getReturnType().equals(Void.TYPE) || getterMethod.getReturnType()
+                                .equals(Void.class))) {
+                    throw new IllegalArgumentException("readMethod (" + getterMethod.getName() + ") for " + owningType.getCanonicalName()
+                            + "[" + name + "] does not return a value ");
+                }
+                
+                if (getterMethod != null && setterMethod != null && propertyType != null) {
+                    
+                    if (!getterMethod.getReturnType().isAssignableFrom(propertyType.getRawType())) {
+                        /*
+                         * If we've already parsed the write method, and the
+                         * read method type is not a sub-type of the write
+                         * method's type, the two should not be considered to
+                         * form a 'property'.
+                         */
+                        throw new IllegalArgumentException("write method (" + setterMethod.getName() + ") for "
+                                + owningType.getCanonicalName() + "[" + name + "]" + " has type ("
+                                + setterMethod.getParameterTypes()[0].getCanonicalName() + ") " + "is not assignable from the type ("
+                                + getterMethod.getReturnType().getCanonicalName() + ") for " + "the corresponding read method ("
+                                + getterMethod.getName() + ")");
+                    }
+                }
+            }
+        }
+        
+    }
+    
+}