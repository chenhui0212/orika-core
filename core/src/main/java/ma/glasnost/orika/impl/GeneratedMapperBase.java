/*
 * Orika - simpler, better and faster Java bean mapping
 * 
 * Copyright (C) 2011 Orika authors
 *
 * Licensed under the Apache License, Version 2.0 (the "License");
 * you may not use this file except in compliance with the License.
 * You may obtain a copy of the License at
 *
 *      http://www.apache.org/licenses/LICENSE-2.0
 *
 * Unless required by applicable law or agreed to in writing, software
 * distributed under the License is distributed on an "AS IS" BASIS,
 * WITHOUT WARRANTIES OR CONDITIONS OF ANY KIND, either express or implied.
 * See the License for the specific language governing permissions and
 * limitations under the License.
 */

package ma.glasnost.orika.impl;

import java.util.ArrayList;
import java.util.List;

<<<<<<< HEAD
=======
import ma.glasnost.orika.Converter;
>>>>>>> 2b51c390
import ma.glasnost.orika.CustomMapper;
import ma.glasnost.orika.Mapper;
import ma.glasnost.orika.MappingContext;
import ma.glasnost.orika.metadata.Type;

public abstract class GeneratedMapperBase extends CustomMapper<Object, Object> {
    
    protected Mapper<Object, Object> customMapper;
    protected Type<?>[] usedTypes;
    protected Converter<Object, Object>[] usedConverters;
    private Mapper<Object, Object>[] usedMappers;
    private Type<Object> aType;
    private Type<Object> bType;
    private boolean fromAutoMapping;
    
    public Type<Object> getAType() {
        return aType;
    }
    
    public Type<Object> getBType() {
        return bType;
    }
    
    @SuppressWarnings("unchecked")
    public void setAType(Type<?> aType) {
        this.aType = (Type<Object>) aType;
    }
    
    @SuppressWarnings("unchecked")
    public void setBType(Type<?> bType) {
        this.bType = (Type<Object>) bType;
<<<<<<< HEAD
=======
    }
    
    public boolean isFromAutoMapping() {
        return fromAutoMapping;
    }
    
    public void setFromAutoMapping(boolean fromAutoMapping) {
        this.fromAutoMapping = fromAutoMapping;
>>>>>>> 2b51c390
    }
    
    public void setCustomMapper(Mapper<Object, Object> customMapper) {
        this.customMapper = customMapper;
        this.customMapper.setMapperFacade(mapperFacade);
    }
    
    protected Mapper<Object, Object>[] getUsedMappers() {
        return usedMappers;
    }
    
    @Override
    public void setUsedMappers(Mapper<Object, Object>[] usedMappers) {
        this.usedMappers = usedMappers;
    }
    
    public void setUsedTypes(Type<Object>[] types) {
        this.usedTypes = types;
    }
    
    public void setUsedConverters(Converter<Object, Object>[] usedConverters) {
        this.usedConverters = usedConverters;
    }
    
    @Override
    public void mapAtoB(Object a, Object b, MappingContext context) {
        if (usedMappers == null) {
            return;
        }
        for (Mapper<Object, Object> mapper : usedMappers) {
            mapper.mapAtoB(a, b, context);
        }
    }
    
    @Override
    public void mapBtoA(Object b, Object a, MappingContext context) {
        if (usedMappers == null) {
            return;
        }
        for (Mapper<Object, Object> mapper : usedMappers) {
            mapper.mapBtoA(b, a, context);
        }
    }
    
<<<<<<< HEAD
=======
    protected int min(int... sizes) {
        
        int min = Integer.MAX_VALUE;
        for (int size : sizes) {
            if (size < min) {
                min = size;
            }
        }
        return min;
    }
    
>>>>>>> 2b51c390
    protected static <T> List<T> asList(Iterable<T> iterable) {
        ArrayList<T> ts = new ArrayList<T>();
        for (T i : iterable) {
            ts.add(i);
        }
        return ts;
    }
    
    protected static List<Object> asList(Object[] iterable) {
        ArrayList<Object> ts = new ArrayList<Object>();
        for (Object i : iterable) {
            ts.add(i);
        }
        return ts;
    }
    
    protected static List<Object> asList(byte[] iterable) {
        ArrayList<Object> ts = new ArrayList<Object>();
        for (Object i : iterable) {
            ts.add(i);
        }
        return ts;
    }
    
    protected static List<Object> asList(int[] iterable) {
        ArrayList<Object> ts = new ArrayList<Object>();
        for (Object i : iterable) {
            ts.add(i);
        }
        return ts;
    }
    
    protected static List<Object> asList(char[] iterable) {
        ArrayList<Object> ts = new ArrayList<Object>();
        for (Object i : iterable) {
            ts.add(i);
        }
        return ts;
    }
    
    protected static List<Object> asList(long[] iterable) {
        ArrayList<Object> ts = new ArrayList<Object>();
        for (Object i : iterable) {
            ts.add(i);
        }
        return ts;
    }
    
    protected static List<Object> asList(float[] iterable) {
        ArrayList<Object> ts = new ArrayList<Object>();
        for (Object i : iterable) {
            ts.add(i);
        }
        return ts;
    }
    
    protected static List<Object> asList(double[] iterable) {
        ArrayList<Object> ts = new ArrayList<Object>();
        for (Object i : iterable) {
            ts.add(i);
        }
        return ts;
    }
    
    protected static List<Object> asList(boolean[] iterable) {
        ArrayList<Object> ts = new ArrayList<Object>();
        for (Object i : iterable) {
            ts.add(i);
        }
        return ts;
    }
    
    protected static List<Object> asList(short[] iterable) {
        ArrayList<Object> ts = new ArrayList<Object>();
        for (Object i : iterable) {
            ts.add(i);
        }
        return ts;
    }
    
    protected void mapArray(byte[] destination, List<Object> source, Class<?> clazz, MappingContext mappingContext) {
        if (source == null) {
            return;
        }
        
        int i = 0;
        for (final Object s : source) {
            destination[i++] = (Byte) mapperFacade.map(s, clazz, mappingContext);
        }
        
    }
    
    protected void mapArray(boolean[] destination, List<Object> source, Class<?> clazz, MappingContext mappingContext) {
        if (source == null) {
            return;
        }
        
        int i = 0;
        for (final Object s : source) {
            destination[i++] = (Boolean) mapperFacade.map(s, clazz, mappingContext);
        }
        
    }
    
    protected void mapArray(char[] destination, List<Object> source, Class<?> clazz, MappingContext mappingContext) {
        if (source == null) {
            return;
        }
        
        int i = 0;
        for (final Object s : source) {
            destination[i++] = (Character) mapperFacade.map(s, clazz, mappingContext);
        }
        
    }
    
    protected void mapArray(short[] destination, List<Object> source, Class<?> clazz, MappingContext mappingContext) {
        if (source == null) {
            return;
        }
        
        int i = 0;
        for (final Object s : source) {
            destination[i++] = (Short) mapperFacade.map(s, clazz, mappingContext);
        }
        
    }
    
    protected void mapArray(int[] destination, List<Object> source, Class<?> clazz, MappingContext mappingContext) {
        if (source == null) {
            return;
        }
        
        int i = 0;
        for (final Object s : source) {
            destination[i++] = (Integer) mapperFacade.map(s, clazz, mappingContext);
        }
        
    }
    
    protected void mapArray(long[] destination, List<Object> source, Class<?> clazz, MappingContext mappingContext) {
        if (source == null) {
            return;
        }
        
        int i = 0;
        for (final Object s : source) {
            destination[i++] = (Long) mapperFacade.map(s, clazz, mappingContext);
        }
        
    }
    
    protected void mapArray(float[] destination, List<Object> source, Class<?> clazz, MappingContext mappingContext) {
        if (source == null) {
            return;
        }
        
        int i = 0;
        for (final Object s : source) {
            destination[i++] = (Float) mapperFacade.map(s, clazz, mappingContext);
        }
        
    }
    
    protected void mapArray(double[] destination, List<Object> source, Class<?> clazz, MappingContext mappingContext) {
        if (source == null) {
            return;
        }
        
        int i = 0;
        for (final Object s : source) {
            destination[i++] = (Double) mapperFacade.map(s, clazz, mappingContext);
        }
        
    }
    
}<|MERGE_RESOLUTION|>--- conflicted
+++ resolved
@@ -1,304 +1,295 @@
-/*
- * Orika - simpler, better and faster Java bean mapping
- * 
- * Copyright (C) 2011 Orika authors
- *
- * Licensed under the Apache License, Version 2.0 (the "License");
- * you may not use this file except in compliance with the License.
- * You may obtain a copy of the License at
- *
- *      http://www.apache.org/licenses/LICENSE-2.0
- *
- * Unless required by applicable law or agreed to in writing, software
- * distributed under the License is distributed on an "AS IS" BASIS,
- * WITHOUT WARRANTIES OR CONDITIONS OF ANY KIND, either express or implied.
- * See the License for the specific language governing permissions and
- * limitations under the License.
- */
-
-package ma.glasnost.orika.impl;
-
-import java.util.ArrayList;
-import java.util.List;
-
-<<<<<<< HEAD
-=======
-import ma.glasnost.orika.Converter;
->>>>>>> 2b51c390
-import ma.glasnost.orika.CustomMapper;
-import ma.glasnost.orika.Mapper;
-import ma.glasnost.orika.MappingContext;
-import ma.glasnost.orika.metadata.Type;
-
-public abstract class GeneratedMapperBase extends CustomMapper<Object, Object> {
-    
-    protected Mapper<Object, Object> customMapper;
-    protected Type<?>[] usedTypes;
-    protected Converter<Object, Object>[] usedConverters;
-    private Mapper<Object, Object>[] usedMappers;
-    private Type<Object> aType;
-    private Type<Object> bType;
-    private boolean fromAutoMapping;
-    
-    public Type<Object> getAType() {
-        return aType;
-    }
-    
-    public Type<Object> getBType() {
-        return bType;
-    }
-    
-    @SuppressWarnings("unchecked")
-    public void setAType(Type<?> aType) {
-        this.aType = (Type<Object>) aType;
-    }
-    
-    @SuppressWarnings("unchecked")
-    public void setBType(Type<?> bType) {
-        this.bType = (Type<Object>) bType;
-<<<<<<< HEAD
-=======
-    }
-    
-    public boolean isFromAutoMapping() {
-        return fromAutoMapping;
-    }
-    
-    public void setFromAutoMapping(boolean fromAutoMapping) {
-        this.fromAutoMapping = fromAutoMapping;
->>>>>>> 2b51c390
-    }
-    
-    public void setCustomMapper(Mapper<Object, Object> customMapper) {
-        this.customMapper = customMapper;
-        this.customMapper.setMapperFacade(mapperFacade);
-    }
-    
-    protected Mapper<Object, Object>[] getUsedMappers() {
-        return usedMappers;
-    }
-    
-    @Override
-    public void setUsedMappers(Mapper<Object, Object>[] usedMappers) {
-        this.usedMappers = usedMappers;
-    }
-    
-    public void setUsedTypes(Type<Object>[] types) {
-        this.usedTypes = types;
-    }
-    
-    public void setUsedConverters(Converter<Object, Object>[] usedConverters) {
-        this.usedConverters = usedConverters;
-    }
-    
-    @Override
-    public void mapAtoB(Object a, Object b, MappingContext context) {
-        if (usedMappers == null) {
-            return;
-        }
-        for (Mapper<Object, Object> mapper : usedMappers) {
-            mapper.mapAtoB(a, b, context);
-        }
-    }
-    
-    @Override
-    public void mapBtoA(Object b, Object a, MappingContext context) {
-        if (usedMappers == null) {
-            return;
-        }
-        for (Mapper<Object, Object> mapper : usedMappers) {
-            mapper.mapBtoA(b, a, context);
-        }
-    }
-    
-<<<<<<< HEAD
-=======
-    protected int min(int... sizes) {
-        
-        int min = Integer.MAX_VALUE;
-        for (int size : sizes) {
-            if (size < min) {
-                min = size;
-            }
-        }
-        return min;
-    }
-    
->>>>>>> 2b51c390
-    protected static <T> List<T> asList(Iterable<T> iterable) {
-        ArrayList<T> ts = new ArrayList<T>();
-        for (T i : iterable) {
-            ts.add(i);
-        }
-        return ts;
-    }
-    
-    protected static List<Object> asList(Object[] iterable) {
-        ArrayList<Object> ts = new ArrayList<Object>();
-        for (Object i : iterable) {
-            ts.add(i);
-        }
-        return ts;
-    }
-    
-    protected static List<Object> asList(byte[] iterable) {
-        ArrayList<Object> ts = new ArrayList<Object>();
-        for (Object i : iterable) {
-            ts.add(i);
-        }
-        return ts;
-    }
-    
-    protected static List<Object> asList(int[] iterable) {
-        ArrayList<Object> ts = new ArrayList<Object>();
-        for (Object i : iterable) {
-            ts.add(i);
-        }
-        return ts;
-    }
-    
-    protected static List<Object> asList(char[] iterable) {
-        ArrayList<Object> ts = new ArrayList<Object>();
-        for (Object i : iterable) {
-            ts.add(i);
-        }
-        return ts;
-    }
-    
-    protected static List<Object> asList(long[] iterable) {
-        ArrayList<Object> ts = new ArrayList<Object>();
-        for (Object i : iterable) {
-            ts.add(i);
-        }
-        return ts;
-    }
-    
-    protected static List<Object> asList(float[] iterable) {
-        ArrayList<Object> ts = new ArrayList<Object>();
-        for (Object i : iterable) {
-            ts.add(i);
-        }
-        return ts;
-    }
-    
-    protected static List<Object> asList(double[] iterable) {
-        ArrayList<Object> ts = new ArrayList<Object>();
-        for (Object i : iterable) {
-            ts.add(i);
-        }
-        return ts;
-    }
-    
-    protected static List<Object> asList(boolean[] iterable) {
-        ArrayList<Object> ts = new ArrayList<Object>();
-        for (Object i : iterable) {
-            ts.add(i);
-        }
-        return ts;
-    }
-    
-    protected static List<Object> asList(short[] iterable) {
-        ArrayList<Object> ts = new ArrayList<Object>();
-        for (Object i : iterable) {
-            ts.add(i);
-        }
-        return ts;
-    }
-    
-    protected void mapArray(byte[] destination, List<Object> source, Class<?> clazz, MappingContext mappingContext) {
-        if (source == null) {
-            return;
-        }
-        
-        int i = 0;
-        for (final Object s : source) {
-            destination[i++] = (Byte) mapperFacade.map(s, clazz, mappingContext);
-        }
-        
-    }
-    
-    protected void mapArray(boolean[] destination, List<Object> source, Class<?> clazz, MappingContext mappingContext) {
-        if (source == null) {
-            return;
-        }
-        
-        int i = 0;
-        for (final Object s : source) {
-            destination[i++] = (Boolean) mapperFacade.map(s, clazz, mappingContext);
-        }
-        
-    }
-    
-    protected void mapArray(char[] destination, List<Object> source, Class<?> clazz, MappingContext mappingContext) {
-        if (source == null) {
-            return;
-        }
-        
-        int i = 0;
-        for (final Object s : source) {
-            destination[i++] = (Character) mapperFacade.map(s, clazz, mappingContext);
-        }
-        
-    }
-    
-    protected void mapArray(short[] destination, List<Object> source, Class<?> clazz, MappingContext mappingContext) {
-        if (source == null) {
-            return;
-        }
-        
-        int i = 0;
-        for (final Object s : source) {
-            destination[i++] = (Short) mapperFacade.map(s, clazz, mappingContext);
-        }
-        
-    }
-    
-    protected void mapArray(int[] destination, List<Object> source, Class<?> clazz, MappingContext mappingContext) {
-        if (source == null) {
-            return;
-        }
-        
-        int i = 0;
-        for (final Object s : source) {
-            destination[i++] = (Integer) mapperFacade.map(s, clazz, mappingContext);
-        }
-        
-    }
-    
-    protected void mapArray(long[] destination, List<Object> source, Class<?> clazz, MappingContext mappingContext) {
-        if (source == null) {
-            return;
-        }
-        
-        int i = 0;
-        for (final Object s : source) {
-            destination[i++] = (Long) mapperFacade.map(s, clazz, mappingContext);
-        }
-        
-    }
-    
-    protected void mapArray(float[] destination, List<Object> source, Class<?> clazz, MappingContext mappingContext) {
-        if (source == null) {
-            return;
-        }
-        
-        int i = 0;
-        for (final Object s : source) {
-            destination[i++] = (Float) mapperFacade.map(s, clazz, mappingContext);
-        }
-        
-    }
-    
-    protected void mapArray(double[] destination, List<Object> source, Class<?> clazz, MappingContext mappingContext) {
-        if (source == null) {
-            return;
-        }
-        
-        int i = 0;
-        for (final Object s : source) {
-            destination[i++] = (Double) mapperFacade.map(s, clazz, mappingContext);
-        }
-        
-    }
-    
+/*
+ * Orika - simpler, better and faster Java bean mapping
+ * 
+ * Copyright (C) 2011 Orika authors
+ *
+ * Licensed under the Apache License, Version 2.0 (the "License");
+ * you may not use this file except in compliance with the License.
+ * You may obtain a copy of the License at
+ *
+ *      http://www.apache.org/licenses/LICENSE-2.0
+ *
+ * Unless required by applicable law or agreed to in writing, software
+ * distributed under the License is distributed on an "AS IS" BASIS,
+ * WITHOUT WARRANTIES OR CONDITIONS OF ANY KIND, either express or implied.
+ * See the License for the specific language governing permissions and
+ * limitations under the License.
+ */
+
+package ma.glasnost.orika.impl;
+
+import java.util.ArrayList;
+import java.util.List;
+
+import ma.glasnost.orika.Converter;
+import ma.glasnost.orika.CustomMapper;
+import ma.glasnost.orika.Mapper;
+import ma.glasnost.orika.MappingContext;
+import ma.glasnost.orika.metadata.Type;
+
+public abstract class GeneratedMapperBase extends CustomMapper<Object, Object> {
+    
+    protected Mapper<Object, Object> customMapper;
+    protected Type<?>[] usedTypes;
+    protected Converter<Object, Object>[] usedConverters;
+    private Mapper<Object, Object>[] usedMappers;
+    private Type<Object> aType;
+    private Type<Object> bType;
+    private boolean fromAutoMapping;
+    
+    public Type<Object> getAType() {
+        return aType;
+    }
+    
+    public Type<Object> getBType() {
+        return bType;
+    }
+    
+    @SuppressWarnings("unchecked")
+    public void setAType(Type<?> aType) {
+        this.aType = (Type<Object>) aType;
+    }
+    
+    @SuppressWarnings("unchecked")
+    public void setBType(Type<?> bType) {
+        this.bType = (Type<Object>) bType;
+    }
+    
+    public boolean isFromAutoMapping() {
+        return fromAutoMapping;
+    }
+    
+    public void setFromAutoMapping(boolean fromAutoMapping) {
+        this.fromAutoMapping = fromAutoMapping;
+    }
+    
+    public void setCustomMapper(Mapper<Object, Object> customMapper) {
+        this.customMapper = customMapper;
+        this.customMapper.setMapperFacade(mapperFacade);
+    }
+    
+    protected Mapper<Object, Object>[] getUsedMappers() {
+        return usedMappers;
+    }
+    
+    @Override
+    public void setUsedMappers(Mapper<Object, Object>[] usedMappers) {
+        this.usedMappers = usedMappers;
+    }
+    
+    public void setUsedTypes(Type<Object>[] types) {
+        this.usedTypes = types;
+    }
+    
+    public void setUsedConverters(Converter<Object, Object>[] usedConverters) {
+        this.usedConverters = usedConverters;
+    }
+    
+    @Override
+    public void mapAtoB(Object a, Object b, MappingContext context) {
+        if (usedMappers == null) {
+            return;
+        }
+        for (Mapper<Object, Object> mapper : usedMappers) {
+            mapper.mapAtoB(a, b, context);
+        }
+    }
+    
+    @Override
+    public void mapBtoA(Object b, Object a, MappingContext context) {
+        if (usedMappers == null) {
+            return;
+        }
+        for (Mapper<Object, Object> mapper : usedMappers) {
+            mapper.mapBtoA(b, a, context);
+        }
+    }
+    
+    protected int min(int... sizes) {
+        
+        int min = Integer.MAX_VALUE;
+        for (int size : sizes) {
+            if (size < min) {
+                min = size;
+            }
+        }
+        return min;
+    }
+    
+    protected static <T> List<T> asList(Iterable<T> iterable) {
+        ArrayList<T> ts = new ArrayList<T>();
+        for (T i : iterable) {
+            ts.add(i);
+        }
+        return ts;
+    }
+    
+    protected static List<Object> asList(Object[] iterable) {
+        ArrayList<Object> ts = new ArrayList<Object>();
+        for (Object i : iterable) {
+            ts.add(i);
+        }
+        return ts;
+    }
+    
+    protected static List<Object> asList(byte[] iterable) {
+        ArrayList<Object> ts = new ArrayList<Object>();
+        for (Object i : iterable) {
+            ts.add(i);
+        }
+        return ts;
+    }
+    
+    protected static List<Object> asList(int[] iterable) {
+        ArrayList<Object> ts = new ArrayList<Object>();
+        for (Object i : iterable) {
+            ts.add(i);
+        }
+        return ts;
+    }
+    
+    protected static List<Object> asList(char[] iterable) {
+        ArrayList<Object> ts = new ArrayList<Object>();
+        for (Object i : iterable) {
+            ts.add(i);
+        }
+        return ts;
+    }
+    
+    protected static List<Object> asList(long[] iterable) {
+        ArrayList<Object> ts = new ArrayList<Object>();
+        for (Object i : iterable) {
+            ts.add(i);
+        }
+        return ts;
+    }
+    
+    protected static List<Object> asList(float[] iterable) {
+        ArrayList<Object> ts = new ArrayList<Object>();
+        for (Object i : iterable) {
+            ts.add(i);
+        }
+        return ts;
+    }
+    
+    protected static List<Object> asList(double[] iterable) {
+        ArrayList<Object> ts = new ArrayList<Object>();
+        for (Object i : iterable) {
+            ts.add(i);
+        }
+        return ts;
+    }
+    
+    protected static List<Object> asList(boolean[] iterable) {
+        ArrayList<Object> ts = new ArrayList<Object>();
+        for (Object i : iterable) {
+            ts.add(i);
+        }
+        return ts;
+    }
+    
+    protected static List<Object> asList(short[] iterable) {
+        ArrayList<Object> ts = new ArrayList<Object>();
+        for (Object i : iterable) {
+            ts.add(i);
+        }
+        return ts;
+    }
+    
+    protected void mapArray(byte[] destination, List<Object> source, Class<?> clazz, MappingContext mappingContext) {
+        if (source == null) {
+            return;
+        }
+        
+        int i = 0;
+        for (final Object s : source) {
+            destination[i++] = (Byte) mapperFacade.map(s, clazz, mappingContext);
+        }
+        
+    }
+    
+    protected void mapArray(boolean[] destination, List<Object> source, Class<?> clazz, MappingContext mappingContext) {
+        if (source == null) {
+            return;
+        }
+        
+        int i = 0;
+        for (final Object s : source) {
+            destination[i++] = (Boolean) mapperFacade.map(s, clazz, mappingContext);
+        }
+        
+    }
+    
+    protected void mapArray(char[] destination, List<Object> source, Class<?> clazz, MappingContext mappingContext) {
+        if (source == null) {
+            return;
+        }
+        
+        int i = 0;
+        for (final Object s : source) {
+            destination[i++] = (Character) mapperFacade.map(s, clazz, mappingContext);
+        }
+        
+    }
+    
+    protected void mapArray(short[] destination, List<Object> source, Class<?> clazz, MappingContext mappingContext) {
+        if (source == null) {
+            return;
+        }
+        
+        int i = 0;
+        for (final Object s : source) {
+            destination[i++] = (Short) mapperFacade.map(s, clazz, mappingContext);
+        }
+        
+    }
+    
+    protected void mapArray(int[] destination, List<Object> source, Class<?> clazz, MappingContext mappingContext) {
+        if (source == null) {
+            return;
+        }
+        
+        int i = 0;
+        for (final Object s : source) {
+            destination[i++] = (Integer) mapperFacade.map(s, clazz, mappingContext);
+        }
+        
+    }
+    
+    protected void mapArray(long[] destination, List<Object> source, Class<?> clazz, MappingContext mappingContext) {
+        if (source == null) {
+            return;
+        }
+        
+        int i = 0;
+        for (final Object s : source) {
+            destination[i++] = (Long) mapperFacade.map(s, clazz, mappingContext);
+        }
+        
+    }
+    
+    protected void mapArray(float[] destination, List<Object> source, Class<?> clazz, MappingContext mappingContext) {
+        if (source == null) {
+            return;
+        }
+        
+        int i = 0;
+        for (final Object s : source) {
+            destination[i++] = (Float) mapperFacade.map(s, clazz, mappingContext);
+        }
+        
+    }
+    
+    protected void mapArray(double[] destination, List<Object> source, Class<?> clazz, MappingContext mappingContext) {
+        if (source == null) {
+            return;
+        }
+        
+        int i = 0;
+        for (final Object s : source) {
+            destination[i++] = (Double) mapperFacade.map(s, clazz, mappingContext);
+        }
+        
+    }
+    
 }