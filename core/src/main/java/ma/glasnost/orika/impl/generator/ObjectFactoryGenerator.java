/*
 * Orika - simpler, better and faster Java bean mapping
 * 
 * Copyright (C) 2011 Orika authors
 *
 * Licensed under the Apache License, Version 2.0 (the "License");
 * you may not use this file except in compliance with the License.
 * You may obtain a copy of the License at
 *
 *      http://www.apache.org/licenses/LICENSE-2.0
 *
 * Unless required by applicable law or agreed to in writing, software
 * distributed under the License is distributed on an "AS IS" BASIS,
 * WITHOUT WARRANTIES OR CONDITIONS OF ANY KIND, either express or implied.
 * See the License for the specific language governing permissions and
 * limitations under the License.
 */
package ma.glasnost.orika.impl.generator;

<<<<<<< HEAD
import static ma.glasnost.orika.impl.Specifications.aCollection;
import static ma.glasnost.orika.impl.Specifications.aConversionFromString;
import static ma.glasnost.orika.impl.Specifications.aConversionToString;
import static ma.glasnost.orika.impl.Specifications.aPrimitive;
import static ma.glasnost.orika.impl.Specifications.aPrimitiveToWrapper;
import static ma.glasnost.orika.impl.Specifications.aWrapperToPrimitive;
import static ma.glasnost.orika.impl.Specifications.anArray;
import static ma.glasnost.orika.impl.Specifications.immutable;
=======
>>>>>>> 2b51c390

import java.lang.reflect.Constructor;
import java.util.Arrays;
import java.util.List;
import java.util.Map;
import java.util.Set;

import javassist.CannotCompileException;
import ma.glasnost.orika.Converter;
import ma.glasnost.orika.MapperFactory;
import ma.glasnost.orika.MappingContext;
import ma.glasnost.orika.MappingException;
import ma.glasnost.orika.constructor.ConstructorResolverStrategy;
import ma.glasnost.orika.constructor.ConstructorResolverStrategy.ConstructorMapping;
import ma.glasnost.orika.converter.ConverterFactory;
import ma.glasnost.orika.impl.GeneratedObjectFactory;
import ma.glasnost.orika.metadata.ClassMap;
import ma.glasnost.orika.metadata.FieldMap;
import ma.glasnost.orika.metadata.MapperKey;
<<<<<<< HEAD
import ma.glasnost.orika.metadata.MappingDirection;
import ma.glasnost.orika.metadata.Property;
=======
>>>>>>> 2b51c390
import ma.glasnost.orika.metadata.Type;
import ma.glasnost.orika.metadata.TypeFactory;
import ma.glasnost.orika.property.PropertyResolverStrategy;

import org.slf4j.Logger;
import org.slf4j.LoggerFactory;

public class ObjectFactoryGenerator {
    
    private final static Logger LOGGER = LoggerFactory.getLogger(ObjectFactoryGenerator.class);
    
    private final ConstructorResolverStrategy constructorResolverStrategy;
    private final MapperFactory mapperFactory;
    private final CompilerStrategy compilerStrategy;
<<<<<<< HEAD
    private final PropertyResolverStrategy propertyResolver;
=======
    private final String nameSuffix;
>>>>>>> 2b51c390
    
    public ObjectFactoryGenerator(MapperFactory mapperFactory, ConstructorResolverStrategy constructorResolverStrategy,
            CompilerStrategy compilerStrategy, PropertyResolverStrategy propertyResolver) {
        this.mapperFactory = mapperFactory;
        this.compilerStrategy = compilerStrategy;
<<<<<<< HEAD
        this.paranamer = new CachingParanamer(new AdaptiveParanamer(new BytecodeReadingParanamer(), new AnnotationParanamer()));
        this.constructorResolverStrategy = constructorResolverStrategy;
        this.propertyResolver = propertyResolver;
        
=======
        this.nameSuffix = Integer.toHexString(System.identityHashCode(compilerStrategy));
        this.constructorResolverStrategy = constructorResolverStrategy;
>>>>>>> 2b51c390
    }
    
    public GeneratedObjectFactory build(Type<?> type) {
        
<<<<<<< HEAD
        final String className = type.getSimpleName() + "ObjectFactory";
=======
        final String className = type.getSimpleName() + "_ObjectFactory" + nameSuffix;
>>>>>>> 2b51c390
        
        try {
        	final UsedTypesContext usedTypes = new UsedTypesContext();
        	
            final GeneratedSourceCode factoryCode = 
        			new GeneratedSourceCode(className,GeneratedObjectFactory.class,compilerStrategy);
        	
<<<<<<< HEAD
            addCreateMethod(factoryCode, type, usedTypes);
=======
            StringBuilder logDetails;
            if (LOGGER.isDebugEnabled()) {
            	logDetails = new StringBuilder();
            	logDetails.append("Generating new object factory for (" + type +")");
            } else {
            	logDetails = null;
            }
            
            UsedTypesContext usedTypes = new UsedTypesContext();
            UsedConvertersContext usedConverters = new UsedConvertersContext();
            
            addCreateMethod(factoryCode, usedTypes, usedConverters, type, logDetails);
>>>>>>> 2b51c390
            
            GeneratedObjectFactory objectFactory = (GeneratedObjectFactory) factoryCode.getInstance();
            objectFactory.setMapperFacade(mapperFactory.getMapperFacade());
            
            Type<Object>[] usedTypesArray = usedTypes.toArray();
            Converter<Object,Object>[] usedConvertersArray = usedConverters.toArray();
            if (logDetails != null) {
            	if (usedTypesArray.length > 0) {
            		logDetails.append("\n\tTypes used: " + Arrays.toString(usedTypesArray));
            	}
            	if (usedConvertersArray.length > 0) {
            		logDetails.append("\n\tConverters used: " + Arrays.toString(usedConvertersArray));
            	}
            	// TODO: what about doing the same thing for custom mappers?
            } 
            objectFactory.setUsedTypes(usedTypesArray);
            objectFactory.setUsedConverters(usedConvertersArray);
            
            if (logDetails != null) {
            	LOGGER.debug(logDetails.toString());
            }
            
            return objectFactory;
            
        } catch (final Exception e) {
            throw new MappingException("exception while creating object factory for " + type.getName(), e);
        } 
    }
    
<<<<<<< HEAD
    private void addCreateMethod(GeneratedSourceCode context, Type<?> clazz, UsedTypesContext usedTypes) throws CannotCompileException {
        final CodeSourceBuilder out = new CodeSourceBuilder(1, usedTypes);
=======
    private void addCreateMethod(GeneratedSourceCode context, UsedTypesContext usedTypes, 
    		UsedConvertersContext usedConverters, Type<?> clazz, StringBuilder logDetails) throws CannotCompileException {
    	
        final CodeSourceBuilder out = new CodeSourceBuilder(usedTypes, usedConverters, mapperFactory);
>>>>>>> 2b51c390
        out.append("public Object create(Object s, " + MappingContext.class.getCanonicalName() + " mappingContext) {");
        out.append("if(s == null) throw new %s(\"source object must be not null\");", IllegalArgumentException.class.getCanonicalName());
        
        Set<Type<? extends Object>> sourceClasses = mapperFactory.lookupMappedClasses(clazz);
        
        if (sourceClasses != null && !sourceClasses.isEmpty()) {
            for (Type<? extends Object> sourceType : sourceClasses) {
                addSourceClassConstructor(out, clazz, sourceType, logDetails);
            }
        } else {
            throw new MappingException("Cannot generate ObjectFactory for " + clazz);
        }
        
        // TODO: can this condition be reached?
        // if object factory generation failed, we should not create the factory
        // which is unable to construct an instance of anything.
        out.append("throw new %s(s.getClass().getCanonicalName() + \" is an unsupported source class : \"+s.getClass().getCanonicalName());",
                IllegalArgumentException.class.getCanonicalName());
        out.append("\n}");
        
        context.addMethod(out.toString());
    }
    
    private void addSourceClassConstructor(CodeSourceBuilder out, Type<?> type, Type<?> sourceClass, StringBuilder logDetails) {
        ClassMap<Object, Object> classMap = mapperFactory.getClassMap(new MapperKey(type,sourceClass)); 
        if (classMap==null) {
        	classMap = mapperFactory.getClassMap(new MapperKey(sourceClass,type));
        }
        
<<<<<<< HEAD
        try {
            Constructor<?> constructor = (Constructor<?>) constructorResolverStrategy.resolve(classMap, type);
            
            if (constructor == null) {
                throw new IllegalArgumentException("no constructors found for " + type);
            }
            
            String[] parameters = paranamer.lookupParameterNames(constructor);
            Class<?>[] constructorArguments = constructor.getParameterTypes();
            
            // TODO need optimizations
            int argIndex = 0;
            for (String param : parameters) {
                for (FieldMap fieldMap : classMap.getFieldsMapping()) {
                    if (!aToB)
                        fieldMap = fieldMap.flip();
                    if (param.equals(fieldMap.getDestination().getName())) {
                    	// destination property should be compared against
                    	// the constructor argument 
                    	fieldMap = fieldMap.copy();
                    	fieldMap.getDestination().setType(TypeFactory.valueOf(constructorArguments[argIndex]));
                    	properties.add(fieldMap);
                        break;
                    }
                }
                ++argIndex;
            }
            
            if (parameters.length != properties.size()) {
                /*
                 * Attempt to map the constructor parameters to the properties of the source type;
                 * these may not exist in the field mappings, since the destination may not have
                 * properties defined which directly match them
                 */
                Map<String, Property> sourceProps = propertyResolver.getProperties(sourceClass);
                for (int p = 0, len = parameters.length; p < len; ++p) {
                    String name = parameters[p];
                    Class<?> rawType = constructorArguments[p];
                    if (sourceProps.get(name) != null) {
                        Property destProp = new Property();
                        destProp.setName(name);
                        destProp.setType(TypeFactory.valueOf(rawType));
                        properties.add(new FieldMap(sourceProps.get(name), destProp, null, null, MappingDirection.A_TO_B, false, false,
                                null));
                    }
                }
                // Still couldn't find all of the properties?
                if (parameters.length != properties.size()) {
                    throw new MappingException("Can not find all constructor's parameters");
                }
            }
            
            out.ifSourceInstanceOf(sourceClass).then();
            
            out.append("%s source = (%s) s;", sourceClass.getCanonicalName(), sourceClass.getCanonicalName());
            argIndex = 0;
            for (FieldMap fieldMap : properties) {
                
                final Property sp = fieldMap.getSource(), dp = fieldMap.getDestination();
                
                String var = "arg" + argIndex;
                Class<?> targetClass = constructorArguments[argIndex];
                out.declareVar(targetClass, var);
                argIndex++;
                
                if (dp.getSetter() == null) {
                    
                    if (generateConverterCode(out, var, fieldMap)) {
                        continue;
                    }
                    try {
                        
                        if (fieldMap.is(aWrapperToPrimitive())) {
                            out.ifSourceNotNull(sp).assignWrapperToPrimitiveVar(var, sp, targetClass);
                        } else if (fieldMap.is(aPrimitiveToWrapper())) {
                            out.assignPrimitiveToWrapperVar(var, sp, targetClass);
                        } else if (fieldMap.is(aPrimitive())) {
                            out.assignImmutableVar(var, sp);
                        } else if (fieldMap.is(immutable())) {
                            out.ifSourceNotNull(sp).assignImmutableVar(var, sp);
                        } else if (fieldMap.is(anArray())) {
                            out.ifSourceNotNull(sp).assignArrayVar(var, sp, targetClass);
                        } else if (fieldMap.is(aCollection())) {
                            out.ifSourceNotNull(sp).assignCollectionVar(var, sp, dp);
                        } else if (fieldMap.is(aConversionFromString())) {
                            out.assignVarConvertedFromString(var, sp, dp);
                        } else if (fieldMap.is(aConversionToString())) {
                            out.ifSourceNotNull(sp).assignStringConvertedVar(var, sp);
                        } else { /**/
                            out.ifSourceNotNull(sp).then().assignObjectVar(var, sp, targetClass).end();
                        }
                        
                    } catch (final Exception e) {
                        // TODO: should we really do this?
                    }
                }
=======
        ConstructorMapping<?> constructorMapping = (ConstructorMapping<?>) constructorResolverStrategy.resolve(classMap, type);
        Constructor<?> constructor = constructorMapping.getConstructor();
        
        if (constructor == null) {
            throw new IllegalArgumentException("no constructors found for " + type);
        } else if (logDetails != null) {
        	logDetails.append("\n\tUsing constructor: " + constructor);
        }
        
        List<FieldMap> properties = constructorMapping.getMappedFields();
        Class<?>[] constructorArguments = constructor.getParameterTypes();

        int argIndex = 0;
        
        out.ifInstanceOf("s", sourceClass).then();
        out.append("%s source = (%s) s;", sourceClass.getCanonicalName(), sourceClass.getCanonicalName());
        out.append("\ntry {\n");
        argIndex = 0;
        for (FieldMap fieldMap : properties) {
        	
            Class<?> targetClass = constructorArguments[argIndex];
            VariableRef v = new VariableRef(TypeFactory.resolveValueOf(targetClass, type), "arg" + argIndex++);
            VariableRef s = new VariableRef(fieldMap.getSource(), "source");
           
            out.statement(v.declare());
            
            if (generateConverterCode(out, v, fieldMap)) {
                continue;
>>>>>>> 2b51c390
            }
                        
            out.mapFields(fieldMap, s, v, fieldMap.getDestination().getType(), logDetails);
        }
        
        out.append("return new %s", type.getCanonicalName()).append("(");
        for (int i = 0; i < properties.size(); i++) {
            out.append("arg%d", i);
            if (i < properties.size() - 1) {
                out.append(",");
            }
        }
        out.append(");");
        
        /*
         * Any exceptions thrown calling constructors should be propagated
         */
        out.append("\n} catch (java.lang.Exception e) {\n");
        out.append("throw new java.lang.RuntimeException(" + 
        		"\"Error while constructing new " + type.getSimpleName() + 
        		" instance\", e); \n}");
        out.end();
        
    }
    
    private boolean generateConverterCode(final CodeSourceBuilder code, VariableRef v, FieldMap fieldMap) {
        
        VariableRef s = new VariableRef(fieldMap.getSource(), "source");
        final Type<?> destinationType = fieldMap.getDestination().getType();
        
        Converter<Object, Object> converter = null;
        ConverterFactory converterFactory = mapperFactory.getConverterFactory();
        if (fieldMap.getConverterId() != null) {
            converter = converterFactory.getConverter(fieldMap.getConverterId());
        } else {
            converter = converterFactory.getConverter(s.type(), destinationType);
        }
        
        if (converter != null) {
            code.ifNotNull(s).then().convert(v, s, converter).end();
            return true;
        } else {
            return false;
        }
    }
}
<|MERGE_RESOLUTION|>--- conflicted
+++ resolved
@@ -1,359 +1,216 @@
-/*
- * Orika - simpler, better and faster Java bean mapping
- * 
- * Copyright (C) 2011 Orika authors
- *
- * Licensed under the Apache License, Version 2.0 (the "License");
- * you may not use this file except in compliance with the License.
- * You may obtain a copy of the License at
- *
- *      http://www.apache.org/licenses/LICENSE-2.0
- *
- * Unless required by applicable law or agreed to in writing, software
- * distributed under the License is distributed on an "AS IS" BASIS,
- * WITHOUT WARRANTIES OR CONDITIONS OF ANY KIND, either express or implied.
- * See the License for the specific language governing permissions and
- * limitations under the License.
- */
-package ma.glasnost.orika.impl.generator;
-
-<<<<<<< HEAD
-import static ma.glasnost.orika.impl.Specifications.aCollection;
-import static ma.glasnost.orika.impl.Specifications.aConversionFromString;
-import static ma.glasnost.orika.impl.Specifications.aConversionToString;
-import static ma.glasnost.orika.impl.Specifications.aPrimitive;
-import static ma.glasnost.orika.impl.Specifications.aPrimitiveToWrapper;
-import static ma.glasnost.orika.impl.Specifications.aWrapperToPrimitive;
-import static ma.glasnost.orika.impl.Specifications.anArray;
-import static ma.glasnost.orika.impl.Specifications.immutable;
-=======
->>>>>>> 2b51c390
-
-import java.lang.reflect.Constructor;
-import java.util.Arrays;
-import java.util.List;
-import java.util.Map;
-import java.util.Set;
-
-import javassist.CannotCompileException;
-import ma.glasnost.orika.Converter;
-import ma.glasnost.orika.MapperFactory;
-import ma.glasnost.orika.MappingContext;
-import ma.glasnost.orika.MappingException;
-import ma.glasnost.orika.constructor.ConstructorResolverStrategy;
-import ma.glasnost.orika.constructor.ConstructorResolverStrategy.ConstructorMapping;
-import ma.glasnost.orika.converter.ConverterFactory;
-import ma.glasnost.orika.impl.GeneratedObjectFactory;
-import ma.glasnost.orika.metadata.ClassMap;
-import ma.glasnost.orika.metadata.FieldMap;
-import ma.glasnost.orika.metadata.MapperKey;
-<<<<<<< HEAD
-import ma.glasnost.orika.metadata.MappingDirection;
-import ma.glasnost.orika.metadata.Property;
-=======
->>>>>>> 2b51c390
-import ma.glasnost.orika.metadata.Type;
-import ma.glasnost.orika.metadata.TypeFactory;
-import ma.glasnost.orika.property.PropertyResolverStrategy;
-
-import org.slf4j.Logger;
-import org.slf4j.LoggerFactory;
-
-public class ObjectFactoryGenerator {
-    
-    private final static Logger LOGGER = LoggerFactory.getLogger(ObjectFactoryGenerator.class);
-    
-    private final ConstructorResolverStrategy constructorResolverStrategy;
-    private final MapperFactory mapperFactory;
-    private final CompilerStrategy compilerStrategy;
-<<<<<<< HEAD
-    private final PropertyResolverStrategy propertyResolver;
-=======
-    private final String nameSuffix;
->>>>>>> 2b51c390
-    
-    public ObjectFactoryGenerator(MapperFactory mapperFactory, ConstructorResolverStrategy constructorResolverStrategy,
-            CompilerStrategy compilerStrategy, PropertyResolverStrategy propertyResolver) {
-        this.mapperFactory = mapperFactory;
-        this.compilerStrategy = compilerStrategy;
-<<<<<<< HEAD
-        this.paranamer = new CachingParanamer(new AdaptiveParanamer(new BytecodeReadingParanamer(), new AnnotationParanamer()));
-        this.constructorResolverStrategy = constructorResolverStrategy;
-        this.propertyResolver = propertyResolver;
-        
-=======
-        this.nameSuffix = Integer.toHexString(System.identityHashCode(compilerStrategy));
-        this.constructorResolverStrategy = constructorResolverStrategy;
->>>>>>> 2b51c390
-    }
-    
-    public GeneratedObjectFactory build(Type<?> type) {
-        
-<<<<<<< HEAD
-        final String className = type.getSimpleName() + "ObjectFactory";
-=======
-        final String className = type.getSimpleName() + "_ObjectFactory" + nameSuffix;
->>>>>>> 2b51c390
-        
-        try {
-        	final UsedTypesContext usedTypes = new UsedTypesContext();
-        	
-            final GeneratedSourceCode factoryCode = 
-        			new GeneratedSourceCode(className,GeneratedObjectFactory.class,compilerStrategy);
-        	
-<<<<<<< HEAD
-            addCreateMethod(factoryCode, type, usedTypes);
-=======
-            StringBuilder logDetails;
-            if (LOGGER.isDebugEnabled()) {
-            	logDetails = new StringBuilder();
-            	logDetails.append("Generating new object factory for (" + type +")");
-            } else {
-            	logDetails = null;
-            }
-            
-            UsedTypesContext usedTypes = new UsedTypesContext();
-            UsedConvertersContext usedConverters = new UsedConvertersContext();
-            
-            addCreateMethod(factoryCode, usedTypes, usedConverters, type, logDetails);
->>>>>>> 2b51c390
-            
-            GeneratedObjectFactory objectFactory = (GeneratedObjectFactory) factoryCode.getInstance();
-            objectFactory.setMapperFacade(mapperFactory.getMapperFacade());
-            
-            Type<Object>[] usedTypesArray = usedTypes.toArray();
-            Converter<Object,Object>[] usedConvertersArray = usedConverters.toArray();
-            if (logDetails != null) {
-            	if (usedTypesArray.length > 0) {
-            		logDetails.append("\n\tTypes used: " + Arrays.toString(usedTypesArray));
-            	}
-            	if (usedConvertersArray.length > 0) {
-            		logDetails.append("\n\tConverters used: " + Arrays.toString(usedConvertersArray));
-            	}
-            	// TODO: what about doing the same thing for custom mappers?
-            } 
-            objectFactory.setUsedTypes(usedTypesArray);
-            objectFactory.setUsedConverters(usedConvertersArray);
-            
-            if (logDetails != null) {
-            	LOGGER.debug(logDetails.toString());
-            }
-            
-            return objectFactory;
-            
-        } catch (final Exception e) {
-            throw new MappingException("exception while creating object factory for " + type.getName(), e);
-        } 
-    }
-    
-<<<<<<< HEAD
-    private void addCreateMethod(GeneratedSourceCode context, Type<?> clazz, UsedTypesContext usedTypes) throws CannotCompileException {
-        final CodeSourceBuilder out = new CodeSourceBuilder(1, usedTypes);
-=======
-    private void addCreateMethod(GeneratedSourceCode context, UsedTypesContext usedTypes, 
-    		UsedConvertersContext usedConverters, Type<?> clazz, StringBuilder logDetails) throws CannotCompileException {
-    	
-        final CodeSourceBuilder out = new CodeSourceBuilder(usedTypes, usedConverters, mapperFactory);
->>>>>>> 2b51c390
-        out.append("public Object create(Object s, " + MappingContext.class.getCanonicalName() + " mappingContext) {");
-        out.append("if(s == null) throw new %s(\"source object must be not null\");", IllegalArgumentException.class.getCanonicalName());
-        
-        Set<Type<? extends Object>> sourceClasses = mapperFactory.lookupMappedClasses(clazz);
-        
-        if (sourceClasses != null && !sourceClasses.isEmpty()) {
-            for (Type<? extends Object> sourceType : sourceClasses) {
-                addSourceClassConstructor(out, clazz, sourceType, logDetails);
-            }
-        } else {
-            throw new MappingException("Cannot generate ObjectFactory for " + clazz);
-        }
-        
-        // TODO: can this condition be reached?
-        // if object factory generation failed, we should not create the factory
-        // which is unable to construct an instance of anything.
-        out.append("throw new %s(s.getClass().getCanonicalName() + \" is an unsupported source class : \"+s.getClass().getCanonicalName());",
-                IllegalArgumentException.class.getCanonicalName());
-        out.append("\n}");
-        
-        context.addMethod(out.toString());
-    }
-    
-    private void addSourceClassConstructor(CodeSourceBuilder out, Type<?> type, Type<?> sourceClass, StringBuilder logDetails) {
-        ClassMap<Object, Object> classMap = mapperFactory.getClassMap(new MapperKey(type,sourceClass)); 
-        if (classMap==null) {
-        	classMap = mapperFactory.getClassMap(new MapperKey(sourceClass,type));
-        }
-        
-<<<<<<< HEAD
-        try {
-            Constructor<?> constructor = (Constructor<?>) constructorResolverStrategy.resolve(classMap, type);
-            
-            if (constructor == null) {
-                throw new IllegalArgumentException("no constructors found for " + type);
-            }
-            
-            String[] parameters = paranamer.lookupParameterNames(constructor);
-            Class<?>[] constructorArguments = constructor.getParameterTypes();
-            
-            // TODO need optimizations
-            int argIndex = 0;
-            for (String param : parameters) {
-                for (FieldMap fieldMap : classMap.getFieldsMapping()) {
-                    if (!aToB)
-                        fieldMap = fieldMap.flip();
-                    if (param.equals(fieldMap.getDestination().getName())) {
-                    	// destination property should be compared against
-                    	// the constructor argument 
-                    	fieldMap = fieldMap.copy();
-                    	fieldMap.getDestination().setType(TypeFactory.valueOf(constructorArguments[argIndex]));
-                    	properties.add(fieldMap);
-                        break;
-                    }
-                }
-                ++argIndex;
-            }
-            
-            if (parameters.length != properties.size()) {
-                /*
-                 * Attempt to map the constructor parameters to the properties of the source type;
-                 * these may not exist in the field mappings, since the destination may not have
-                 * properties defined which directly match them
-                 */
-                Map<String, Property> sourceProps = propertyResolver.getProperties(sourceClass);
-                for (int p = 0, len = parameters.length; p < len; ++p) {
-                    String name = parameters[p];
-                    Class<?> rawType = constructorArguments[p];
-                    if (sourceProps.get(name) != null) {
-                        Property destProp = new Property();
-                        destProp.setName(name);
-                        destProp.setType(TypeFactory.valueOf(rawType));
-                        properties.add(new FieldMap(sourceProps.get(name), destProp, null, null, MappingDirection.A_TO_B, false, false,
-                                null));
-                    }
-                }
-                // Still couldn't find all of the properties?
-                if (parameters.length != properties.size()) {
-                    throw new MappingException("Can not find all constructor's parameters");
-                }
-            }
-            
-            out.ifSourceInstanceOf(sourceClass).then();
-            
-            out.append("%s source = (%s) s;", sourceClass.getCanonicalName(), sourceClass.getCanonicalName());
-            argIndex = 0;
-            for (FieldMap fieldMap : properties) {
-                
-                final Property sp = fieldMap.getSource(), dp = fieldMap.getDestination();
-                
-                String var = "arg" + argIndex;
-                Class<?> targetClass = constructorArguments[argIndex];
-                out.declareVar(targetClass, var);
-                argIndex++;
-                
-                if (dp.getSetter() == null) {
-                    
-                    if (generateConverterCode(out, var, fieldMap)) {
-                        continue;
-                    }
-                    try {
-                        
-                        if (fieldMap.is(aWrapperToPrimitive())) {
-                            out.ifSourceNotNull(sp).assignWrapperToPrimitiveVar(var, sp, targetClass);
-                        } else if (fieldMap.is(aPrimitiveToWrapper())) {
-                            out.assignPrimitiveToWrapperVar(var, sp, targetClass);
-                        } else if (fieldMap.is(aPrimitive())) {
-                            out.assignImmutableVar(var, sp);
-                        } else if (fieldMap.is(immutable())) {
-                            out.ifSourceNotNull(sp).assignImmutableVar(var, sp);
-                        } else if (fieldMap.is(anArray())) {
-                            out.ifSourceNotNull(sp).assignArrayVar(var, sp, targetClass);
-                        } else if (fieldMap.is(aCollection())) {
-                            out.ifSourceNotNull(sp).assignCollectionVar(var, sp, dp);
-                        } else if (fieldMap.is(aConversionFromString())) {
-                            out.assignVarConvertedFromString(var, sp, dp);
-                        } else if (fieldMap.is(aConversionToString())) {
-                            out.ifSourceNotNull(sp).assignStringConvertedVar(var, sp);
-                        } else { /**/
-                            out.ifSourceNotNull(sp).then().assignObjectVar(var, sp, targetClass).end();
-                        }
-                        
-                    } catch (final Exception e) {
-                        // TODO: should we really do this?
-                    }
-                }
-=======
-        ConstructorMapping<?> constructorMapping = (ConstructorMapping<?>) constructorResolverStrategy.resolve(classMap, type);
-        Constructor<?> constructor = constructorMapping.getConstructor();
-        
-        if (constructor == null) {
-            throw new IllegalArgumentException("no constructors found for " + type);
-        } else if (logDetails != null) {
-        	logDetails.append("\n\tUsing constructor: " + constructor);
-        }
-        
-        List<FieldMap> properties = constructorMapping.getMappedFields();
-        Class<?>[] constructorArguments = constructor.getParameterTypes();
-
-        int argIndex = 0;
-        
-        out.ifInstanceOf("s", sourceClass).then();
-        out.append("%s source = (%s) s;", sourceClass.getCanonicalName(), sourceClass.getCanonicalName());
-        out.append("\ntry {\n");
-        argIndex = 0;
-        for (FieldMap fieldMap : properties) {
-        	
-            Class<?> targetClass = constructorArguments[argIndex];
-            VariableRef v = new VariableRef(TypeFactory.resolveValueOf(targetClass, type), "arg" + argIndex++);
-            VariableRef s = new VariableRef(fieldMap.getSource(), "source");
-           
-            out.statement(v.declare());
-            
-            if (generateConverterCode(out, v, fieldMap)) {
-                continue;
->>>>>>> 2b51c390
-            }
-                        
-            out.mapFields(fieldMap, s, v, fieldMap.getDestination().getType(), logDetails);
-        }
-        
-        out.append("return new %s", type.getCanonicalName()).append("(");
-        for (int i = 0; i < properties.size(); i++) {
-            out.append("arg%d", i);
-            if (i < properties.size() - 1) {
-                out.append(",");
-            }
-        }
-        out.append(");");
-        
-        /*
-         * Any exceptions thrown calling constructors should be propagated
-         */
-        out.append("\n} catch (java.lang.Exception e) {\n");
-        out.append("throw new java.lang.RuntimeException(" + 
-        		"\"Error while constructing new " + type.getSimpleName() + 
-        		" instance\", e); \n}");
-        out.end();
-        
-    }
-    
-    private boolean generateConverterCode(final CodeSourceBuilder code, VariableRef v, FieldMap fieldMap) {
-        
-        VariableRef s = new VariableRef(fieldMap.getSource(), "source");
-        final Type<?> destinationType = fieldMap.getDestination().getType();
-        
-        Converter<Object, Object> converter = null;
-        ConverterFactory converterFactory = mapperFactory.getConverterFactory();
-        if (fieldMap.getConverterId() != null) {
-            converter = converterFactory.getConverter(fieldMap.getConverterId());
-        } else {
-            converter = converterFactory.getConverter(s.type(), destinationType);
-        }
-        
-        if (converter != null) {
-            code.ifNotNull(s).then().convert(v, s, converter).end();
-            return true;
-        } else {
-            return false;
-        }
-    }
-}
+/*
+ * Orika - simpler, better and faster Java bean mapping
+ * 
+ * Copyright (C) 2011 Orika authors
+ *
+ * Licensed under the Apache License, Version 2.0 (the "License");
+ * you may not use this file except in compliance with the License.
+ * You may obtain a copy of the License at
+ *
+ *      http://www.apache.org/licenses/LICENSE-2.0
+ *
+ * Unless required by applicable law or agreed to in writing, software
+ * distributed under the License is distributed on an "AS IS" BASIS,
+ * WITHOUT WARRANTIES OR CONDITIONS OF ANY KIND, either express or implied.
+ * See the License for the specific language governing permissions and
+ * limitations under the License.
+ */
+package ma.glasnost.orika.impl.generator;
+
+
+import java.lang.reflect.Constructor;
+import java.util.Arrays;
+import java.util.List;
+import java.util.Set;
+
+import javassist.CannotCompileException;
+import ma.glasnost.orika.Converter;
+import ma.glasnost.orika.MapperFactory;
+import ma.glasnost.orika.MappingContext;
+import ma.glasnost.orika.MappingException;
+import ma.glasnost.orika.constructor.ConstructorResolverStrategy;
+import ma.glasnost.orika.constructor.ConstructorResolverStrategy.ConstructorMapping;
+import ma.glasnost.orika.converter.ConverterFactory;
+import ma.glasnost.orika.impl.GeneratedObjectFactory;
+import ma.glasnost.orika.metadata.ClassMap;
+import ma.glasnost.orika.metadata.FieldMap;
+import ma.glasnost.orika.metadata.MapperKey;
+import ma.glasnost.orika.metadata.Type;
+import ma.glasnost.orika.metadata.TypeFactory;
+
+import org.slf4j.Logger;
+import org.slf4j.LoggerFactory;
+
+public class ObjectFactoryGenerator {
+    
+    private final static Logger LOGGER = LoggerFactory.getLogger(ObjectFactoryGenerator.class);
+    
+    private final ConstructorResolverStrategy constructorResolverStrategy;
+    private final MapperFactory mapperFactory;
+    private final CompilerStrategy compilerStrategy;
+    private final String nameSuffix;
+    
+    public ObjectFactoryGenerator(MapperFactory mapperFactory, ConstructorResolverStrategy constructorResolverStrategy,
+    		CompilerStrategy compilerStrategy) {
+        this.mapperFactory = mapperFactory;
+        this.compilerStrategy = compilerStrategy;
+        this.nameSuffix = Integer.toHexString(System.identityHashCode(compilerStrategy));
+        this.constructorResolverStrategy = constructorResolverStrategy;
+    }
+    
+    public GeneratedObjectFactory build(Type<?> type) {
+        
+        final String className = type.getSimpleName() + "_ObjectFactory" + nameSuffix;
+        
+        try {
+            final GeneratedSourceCode factoryCode = 
+        			new GeneratedSourceCode(className,GeneratedObjectFactory.class,compilerStrategy);
+        	
+            StringBuilder logDetails;
+            if (LOGGER.isDebugEnabled()) {
+            	logDetails = new StringBuilder();
+            	logDetails.append("Generating new object factory for (" + type +")");
+            } else {
+            	logDetails = null;
+            }
+            
+            UsedTypesContext usedTypes = new UsedTypesContext();
+            UsedConvertersContext usedConverters = new UsedConvertersContext();
+            
+            addCreateMethod(factoryCode, usedTypes, usedConverters, type, logDetails);
+            
+            GeneratedObjectFactory objectFactory = (GeneratedObjectFactory) factoryCode.getInstance();
+            objectFactory.setMapperFacade(mapperFactory.getMapperFacade());
+            
+            Type<Object>[] usedTypesArray = usedTypes.toArray();
+            Converter<Object,Object>[] usedConvertersArray = usedConverters.toArray();
+            if (logDetails != null) {
+            	if (usedTypesArray.length > 0) {
+            		logDetails.append("\n\tTypes used: " + Arrays.toString(usedTypesArray));
+            	}
+            	if (usedConvertersArray.length > 0) {
+            		logDetails.append("\n\tConverters used: " + Arrays.toString(usedConvertersArray));
+            	}
+            	// TODO: what about doing the same thing for custom mappers?
+            } 
+            objectFactory.setUsedTypes(usedTypesArray);
+            objectFactory.setUsedConverters(usedConvertersArray);
+            
+            if (logDetails != null) {
+            	LOGGER.debug(logDetails.toString());
+            }
+            
+            return objectFactory;
+            
+        } catch (final Exception e) {
+            throw new MappingException("exception while creating object factory for " + type.getName(), e);
+        } 
+    }
+    
+    private void addCreateMethod(GeneratedSourceCode context, UsedTypesContext usedTypes, 
+    		UsedConvertersContext usedConverters, Type<?> clazz, StringBuilder logDetails) throws CannotCompileException {
+    	
+        final CodeSourceBuilder out = new CodeSourceBuilder(usedTypes, usedConverters, mapperFactory);
+        out.append("public Object create(Object s, " + MappingContext.class.getCanonicalName() + " mappingContext) {");
+        out.append("if(s == null) throw new %s(\"source object must be not null\");", IllegalArgumentException.class.getCanonicalName());
+        
+        Set<Type<? extends Object>> sourceClasses = mapperFactory.lookupMappedClasses(clazz);
+        
+        if (sourceClasses != null && !sourceClasses.isEmpty()) {
+            for (Type<? extends Object> sourceType : sourceClasses) {
+                addSourceClassConstructor(out, clazz, sourceType, logDetails);
+            }
+        } else {
+            throw new MappingException("Cannot generate ObjectFactory for " + clazz);
+        }
+        
+        // TODO: can this condition be reached?
+        // if object factory generation failed, we should not create the factory
+        // which is unable to construct an instance of anything.
+        out.append("throw new %s(s.getClass().getCanonicalName() + \" is an unsupported source class : \"+s.getClass().getCanonicalName());",
+                IllegalArgumentException.class.getCanonicalName());
+        out.append("\n}");
+        
+        context.addMethod(out.toString());
+    }
+    
+    private void addSourceClassConstructor(CodeSourceBuilder out, Type<?> type, Type<?> sourceClass, StringBuilder logDetails) {
+        ClassMap<Object, Object> classMap = mapperFactory.getClassMap(new MapperKey(type,sourceClass)); 
+        if (classMap==null) {
+        	classMap = mapperFactory.getClassMap(new MapperKey(sourceClass,type));
+        }
+        
+        ConstructorMapping<?> constructorMapping = (ConstructorMapping<?>) constructorResolverStrategy.resolve(classMap, type);
+        Constructor<?> constructor = constructorMapping.getConstructor();
+        
+        if (constructor == null) {
+            throw new IllegalArgumentException("no constructors found for " + type);
+        } else if (logDetails != null) {
+        	logDetails.append("\n\tUsing constructor: " + constructor);
+        }
+        
+        List<FieldMap> properties = constructorMapping.getMappedFields();
+        Class<?>[] constructorArguments = constructor.getParameterTypes();
+
+        int argIndex = 0;
+        
+        out.ifInstanceOf("s", sourceClass).then();
+        out.append("%s source = (%s) s;", sourceClass.getCanonicalName(), sourceClass.getCanonicalName());
+        out.append("\ntry {\n");
+        argIndex = 0;
+        for (FieldMap fieldMap : properties) {
+        	
+            Class<?> targetClass = constructorArguments[argIndex];
+            VariableRef v = new VariableRef(TypeFactory.resolveValueOf(targetClass, type), "arg" + argIndex++);
+            VariableRef s = new VariableRef(fieldMap.getSource(), "source");
+           
+            out.statement(v.declare());
+            
+            if (generateConverterCode(out, v, fieldMap)) {
+                continue;
+            }
+                        
+            out.mapFields(fieldMap, s, v, fieldMap.getDestination().getType(), logDetails);
+        }
+        
+        out.append("return new %s", type.getCanonicalName()).append("(");
+        for (int i = 0; i < properties.size(); i++) {
+            out.append("arg%d", i);
+            if (i < properties.size() - 1) {
+                out.append(",");
+            }
+        }
+        out.append(");");
+        
+        /*
+         * Any exceptions thrown calling constructors should be propagated
+         */
+        out.append("\n} catch (java.lang.Exception e) {\n");
+        out.append("throw new java.lang.RuntimeException(" + 
+        		"\"Error while constructing new " + type.getSimpleName() + 
+        		" instance\", e); \n}");
+        out.end();
+        
+    }
+    
+    private boolean generateConverterCode(final CodeSourceBuilder code, VariableRef v, FieldMap fieldMap) {
+        
+        VariableRef s = new VariableRef(fieldMap.getSource(), "source");
+        final Type<?> destinationType = fieldMap.getDestination().getType();
+        
+        Converter<Object, Object> converter = null;
+        ConverterFactory converterFactory = mapperFactory.getConverterFactory();
+        if (fieldMap.getConverterId() != null) {
+            converter = converterFactory.getConverter(fieldMap.getConverterId());
+        } else {
+            converter = converterFactory.getConverter(s.type(), destinationType);
+        }
+        
+        if (converter != null) {
+            code.ifNotNull(s).then().convert(v, s, converter).end();
+            return true;
+        } else {
+            return false;
+        }
+    }
+}